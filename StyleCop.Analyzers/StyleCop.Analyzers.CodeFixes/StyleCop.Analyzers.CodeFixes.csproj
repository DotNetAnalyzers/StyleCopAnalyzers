﻿<?xml version="1.0" encoding="utf-8"?>
<Project ToolsVersion="14.0" DefaultTargets="Build" xmlns="http://schemas.microsoft.com/developer/msbuild/2003">
  <Import Project="..\..\packages\Tvl.NuGet.BuildTasks.1.0.0-alpha002\build\Tvl.NuGet.BuildTasks.props" Condition="Exists('..\..\packages\Tvl.NuGet.BuildTasks.1.0.0-alpha002\build\Tvl.NuGet.BuildTasks.props')" />
  <Import Project="$(MSBuildExtensionsPath)\$(MSBuildToolsVersion)\Microsoft.Common.props" Condition="Exists('$(MSBuildExtensionsPath)\$(MSBuildToolsVersion)\Microsoft.Common.props')" />
  <PropertyGroup>
    <MinimumVisualStudioVersion>11.0</MinimumVisualStudioVersion>
    <Configuration Condition=" '$(Configuration)' == '' ">Debug</Configuration>
    <Platform Condition=" '$(Platform)' == '' ">AnyCPU</Platform>
    <ProjectGuid>{F91F7815-4E63-4698-B053-E57B2D707194}</ProjectGuid>
    <OutputType>Library</OutputType>
    <AppDesignerFolder>Properties</AppDesignerFolder>
    <RootNamespace>StyleCop.Analyzers</RootNamespace>
    <AssemblyName>StyleCop.Analyzers.CodeFixes</AssemblyName>
    <ProjectTypeGuids>{786C830F-07A1-408B-BD7F-6EE04809D6DB};{FAE04EC0-301F-11D3-BF4B-00C04F79EFBC}</ProjectTypeGuids>
    <TargetFrameworkProfile>Profile7</TargetFrameworkProfile>
    <TargetFrameworkVersion>v4.5</TargetFrameworkVersion>
  </PropertyGroup>
  <PropertyGroup Condition=" '$(Configuration)|$(Platform)' == 'Debug|AnyCPU' ">
    <DebugSymbols>true</DebugSymbols>
    <DebugType>full</DebugType>
    <Optimize>false</Optimize>
    <OutputPath>bin\Debug\</OutputPath>
    <DefineConstants>DEBUG;TRACE</DefineConstants>
    <ErrorReport>prompt</ErrorReport>
    <WarningLevel>4</WarningLevel>
    <CodeAnalysisRuleSet>..\StyleCop.Analyzers.ruleset</CodeAnalysisRuleSet>
  </PropertyGroup>
  <PropertyGroup Condition=" '$(Configuration)|$(Platform)' == 'Release|AnyCPU' ">
    <DebugType>pdbonly</DebugType>
    <Optimize>true</Optimize>
    <OutputPath>bin\Release\</OutputPath>
    <DefineConstants>TRACE</DefineConstants>
    <ErrorReport>prompt</ErrorReport>
    <WarningLevel>4</WarningLevel>
  </PropertyGroup>
  <PropertyGroup>
    <DocumentationFile>$(OutputPath)$(AssemblyName).xml</DocumentationFile>
    <CodeAnalysisRuleSet>..\StyleCop.Analyzers.ruleset</CodeAnalysisRuleSet>
  </PropertyGroup>
  <PropertyGroup>
    <SignAssembly>true</SignAssembly>
  </PropertyGroup>
  <PropertyGroup>
    <AssemblyOriginatorKeyFile Condition="'$(KeyConfiguration)' == 'Final'">..\..\build\keys\StyleCopAnalyzers.snk</AssemblyOriginatorKeyFile>
    <AssemblyOriginatorKeyFile Condition="'$(KeyConfiguration)' != 'Final'">..\..\build\keys\StyleCopAnalyzers.dev.snk</AssemblyOriginatorKeyFile>
  </PropertyGroup>
  <PropertyGroup Condition="'$(KeyConfiguration)' != 'Final'">
    <DefineConstants>$(DefineConstants);DEVELOPMENT_KEY</DefineConstants>
  </PropertyGroup>
  <ItemGroup>
    <Compile Include="DocumentationRules\FileHeaderCodeFixProvider.cs" />
    <Compile Include="DocumentationRules\InheritdocCodeFixProvider.cs" />
    <Compile Include="DocumentationRules\PropertySummaryDocumentationCodeFixProvider.cs" />
    <Compile Include="DocumentationRules\SA1609SA1610CodeFixProvider.cs" />
    <Compile Include="DocumentationRules\SA1615SA1616CodeFixProvider.cs" />
    <Compile Include="DocumentationRules\SA1617CodeFixProvider.cs" />
    <Compile Include="DocumentationRules\SA1626CodeFixProvider.cs" />
    <Compile Include="DocumentationRules\SA1642SA1643CodeFixProvider.cs" />
    <Compile Include="DocumentationRules\SA1649CodeFixProvider.cs" />
    <Compile Include="DocumentationRules\SA1651CodeFixProvider.cs" />
    <Compile Include="Helpers\CustomBatchFixAllProvider.cs" />
    <Compile Include="Helpers\CustomFixAllProviders.cs" />
    <Compile Include="Helpers\DocumentBasedFixAllProvider.cs" />
    <Compile Include="Helpers\FormattingHelper.cs" />
    <Compile Include="Helpers\IndentationHelper.cs" />
    <Compile Include="Helpers\IndentationOptions.cs" />
    <Compile Include="Helpers\QueryIndentationHelpers.cs" />
    <Compile Include="Helpers\RenameHelper.cs" />
    <Compile Include="Helpers\SpecialTypeHelper.cs" />
    <Compile Include="LayoutRules\SA1500CodeFixProvider.cs" />
    <Compile Include="LayoutRules\SA1501CodeFixProvider.cs" />
    <Compile Include="LayoutRules\SA1502CodeFixProvider.cs" />
    <Compile Include="LayoutRules\SA1503CodeFixProvider.cs" />
    <Compile Include="LayoutRules\SA1504CodeFixProvider.cs" />
    <Compile Include="LayoutRules\SA1505CodeFixProvider.cs" />
    <Compile Include="LayoutRules\SA1506CodeFixProvider.cs" />
    <Compile Include="LayoutRules\SA1507CodeFixProvider.cs" />
    <Compile Include="LayoutRules\SA1508CodeFixProvider.cs" />
    <Compile Include="LayoutRules\SA1509CodeFixProvider.cs" />
    <Compile Include="LayoutRules\SA1510CodeFixProvider.cs" />
    <Compile Include="LayoutRules\SA1511CodeFixProvider.cs" />
    <Compile Include="LayoutRules\SA1512CodeFixProvider.cs" />
    <Compile Include="LayoutRules\SA1513CodeFixProvider.cs" />
    <Compile Include="LayoutRules\SA1514CodeFixProvider.cs" />
    <Compile Include="LayoutRules\SA1515CodeFixProvider.cs" />
    <Compile Include="LayoutRules\SA1516CodeFixProvider.cs" />
    <Compile Include="LayoutRules\SA1517CodeFixProvider.cs" />
    <Compile Include="LayoutRules\SA1518CodeFixProvider.cs" />
    <Compile Include="MaintainabilityRules\SA1119CodeFixProvider.cs" />
    <Compile Include="MaintainabilityRules\SA1400CodeFixProvider.cs" />
    <Compile Include="MaintainabilityRules\SA1402CodeFixProvider.cs" />
    <Compile Include="MaintainabilityRules\SA1404CodeFixProvider.cs" />
    <Compile Include="MaintainabilityRules\SA1407SA1408CodeFixProvider.cs" />
    <Compile Include="MaintainabilityRules\SA1407SA1408FixAllProvider.cs" />
    <Compile Include="MaintainabilityRules\SA1410SA1411CodeFixProvider.cs" />
    <Compile Include="MaintainabilityRules\SA1412CodeFixProvider.cs" />
    <Compile Include="MaintainabilityRules\SA1412FixAllProvider.cs" />
    <Compile Include="NamingRules\RenameToLowerCaseCodeFixProvider.cs" />
    <Compile Include="NamingRules\RenameToUpperCaseCodeFixProvider.cs" />
    <Compile Include="NamingRules\SA1302CodeFixProvider.cs" />
    <Compile Include="NamingRules\SA1308CodeFixProvider.cs" />
    <Compile Include="NamingRules\SA1309CodeFixProvider.cs" />
    <Compile Include="NamingRules\SA1310CodeFixProvider.cs" />
    <Compile Include="NamingRules\SX1309CodeFixProvider.cs" />
    <Compile Include="OrderingRules\ElementOrderCodeFixProvider.cs" />
    <Compile Include="OrderingRules\SA1205CodeFixProvider.cs" />
    <Compile Include="OrderingRules\SA1207CodeFixProvider.cs" />
    <Compile Include="OrderingRules\SA1212SA1213CodeFixProvider.cs" />
    <Compile Include="OrderingRules\UsingCodeFixProvider.cs" />
    <Compile Include="Properties\AssemblyInfo.cs" />
    <Compile Include="ReadabilityRules\RemoveRegionCodeFixProvider.cs" />
    <Compile Include="ReadabilityRules\RemoveRegionFixAllProvider.cs" />
    <Compile Include="ReadabilityRules\SA1100CodeFixProvider.cs" />
    <Compile Include="ReadabilityRules\SA1101CodeFixProvider.cs" />
    <Compile Include="ReadabilityRules\SA1102CodeFixProvider.cs" />
    <Compile Include="ReadabilityRules\SA1103CodeFixProvider.cs" />
    <Compile Include="ReadabilityRules\SA1104SA1105CodeFixProvider.cs" />
    <Compile Include="ReadabilityRules\SA1106CodeFixProvider.cs" />
    <Compile Include="ReadabilityRules\SA1107CodeFixProvider.cs" />
    <Compile Include="ReadabilityRules\SA1107FixAllProvider.cs" />
    <Compile Include="ReadabilityRules\SA1116CodeFixProvider.cs" />
    <Compile Include="ReadabilityRules\SA1120CodeFixProvider.cs" />
    <Compile Include="ReadabilityRules\SA1121CodeFixProvider.cs" />
    <Compile Include="ReadabilityRules\SA1122CodeFixProvider.cs" />
    <Compile Include="ReadabilityRules\SA1127CodeFixProvider.cs" />
    <Compile Include="ReadabilityRules\SA1128CodeFixProvider.cs" />
    <Compile Include="ReadabilityRules\SA1129CodeFixProvider.cs" />
    <Compile Include="ReadabilityRules\SA1131CodeFixProvider.cs" />
    <Compile Include="ReadabilityRules\SA1132CodeFixProvider.cs" />
<<<<<<< HEAD
    <Compile Include="ReadabilityRules\SA1135CodeFixProvider.cs" />
=======
    <Compile Include="ReadabilityRules\SA1133CodeFixProvider.cs" />
    <Compile Include="ReadabilityRules\SA1134CodeFixProvider.cs" />
>>>>>>> 282b88dc
    <Compile Include="ReadabilityRules\SX1101CodeFixProvider.cs" />
    <Compile Include="Settings\SettingsFileCodeFixProvider.cs" />
    <Compile Include="SpacingRules\SA1003CodeFixProvider.cs" />
    <Compile Include="SpacingRules\SA1004CodeFixProvider.cs" />
    <Compile Include="SpacingRules\SA1005CodeFixProvider.cs" />
    <Compile Include="SpacingRules\SA1018CodeFixProvider.cs" />
    <Compile Include="SpacingRules\SA1025CodeFixProvider.cs" />
    <Compile Include="SpacingRules\SA1027CodeFixProvider.cs" />
    <Compile Include="SpacingRules\SA1028CodeFixProvider.cs" />
    <Compile Include="SpacingRules\TokenSpacingCodeFixProvider.cs" />
  </ItemGroup>
  <ItemGroup>
    <None Include="..\..\build\keys\StyleCopAnalyzers.dev.snk">
      <Link>StyleCopAnalyzers.dev.snk</Link>
    </None>
    <None Include="..\..\build\keys\StyleCopAnalyzers.snk">
      <Link>StyleCopAnalyzers.snk</Link>
    </None>
    <None Include="..\StyleCop.Analyzers.ruleset">
      <Link>StyleCop.Analyzers.ruleset</Link>
    </None>
    <None Include="packages.config" />
    <NuGetManifest Include="StyleCop.Analyzers.nuspec">
      <SubType>Designer</SubType>
      <Symbols>True</Symbols>
      <PackageAnalysis>False</PackageAnalysis>
    </NuGetManifest>
    <None Include="tools\install.ps1" />
    <None Include="tools\uninstall.ps1" />
    <None Include="ReadMe.txt" />
  </ItemGroup>
  <ItemGroup>
    <AdditionalFiles Include="..\stylecop.json">
      <Link>stylecop.json</Link>
    </AdditionalFiles>
  </ItemGroup>
  <ItemGroup>
    <Reference Include="Microsoft.CodeAnalysis, Version=1.0.0.0, Culture=neutral, PublicKeyToken=31bf3856ad364e35, processorArchitecture=MSIL">
      <HintPath>..\..\packages\Microsoft.CodeAnalysis.Common.1.0.0\lib\portable-net45+win8\Microsoft.CodeAnalysis.dll</HintPath>
      <Private>True</Private>
    </Reference>
    <Reference Include="Microsoft.CodeAnalysis.CSharp, Version=1.0.0.0, Culture=neutral, PublicKeyToken=31bf3856ad364e35, processorArchitecture=MSIL">
      <HintPath>..\..\packages\Microsoft.CodeAnalysis.CSharp.1.0.0\lib\portable-net45+win8\Microsoft.CodeAnalysis.CSharp.dll</HintPath>
      <Private>True</Private>
    </Reference>
    <Reference Include="Microsoft.CodeAnalysis.CSharp.Workspaces, Version=1.0.0.0, Culture=neutral, PublicKeyToken=31bf3856ad364e35, processorArchitecture=MSIL">
      <HintPath>..\..\packages\Microsoft.CodeAnalysis.CSharp.Workspaces.1.0.0\lib\portable-net45+win8\Microsoft.CodeAnalysis.CSharp.Workspaces.dll</HintPath>
      <Private>True</Private>
    </Reference>
    <Reference Include="Microsoft.CodeAnalysis.Workspaces, Version=1.0.0.0, Culture=neutral, PublicKeyToken=31bf3856ad364e35, processorArchitecture=MSIL">
      <HintPath>..\..\packages\Microsoft.CodeAnalysis.Workspaces.Common.1.0.0\lib\portable-net45+win8\Microsoft.CodeAnalysis.Workspaces.dll</HintPath>
      <Private>True</Private>
    </Reference>
    <Reference Include="Newtonsoft.Json, Version=7.0.0.0, Culture=neutral, PublicKeyToken=30ad4fe6b2a6aeed, processorArchitecture=MSIL">
      <HintPath>..\..\packages\Newtonsoft.Json.7.0.1\lib\portable-net40+sl5+wp80+win8+wpa81\Newtonsoft.Json.dll</HintPath>
      <Private>True</Private>
    </Reference>
    <Reference Include="System.Collections.Immutable, Version=1.1.36.0, Culture=neutral, PublicKeyToken=b03f5f7f11d50a3a, processorArchitecture=MSIL">
      <HintPath>..\..\packages\System.Collections.Immutable.1.1.36\lib\portable-net45+win8+wp8+wpa81\System.Collections.Immutable.dll</HintPath>
      <Private>True</Private>
    </Reference>
    <Reference Include="System.Composition.AttributedModel">
      <HintPath>..\..\packages\Microsoft.Composition.1.0.27\lib\portable-net45+win8+wp8+wpa81\System.Composition.AttributedModel.dll</HintPath>
    </Reference>
    <Reference Include="System.Composition.Convention">
      <HintPath>..\..\packages\Microsoft.Composition.1.0.27\lib\portable-net45+win8+wp8+wpa81\System.Composition.Convention.dll</HintPath>
    </Reference>
    <Reference Include="System.Composition.Hosting">
      <HintPath>..\..\packages\Microsoft.Composition.1.0.27\lib\portable-net45+win8+wp8+wpa81\System.Composition.Hosting.dll</HintPath>
    </Reference>
    <Reference Include="System.Composition.Runtime">
      <HintPath>..\..\packages\Microsoft.Composition.1.0.27\lib\portable-net45+win8+wp8+wpa81\System.Composition.Runtime.dll</HintPath>
    </Reference>
    <Reference Include="System.Composition.TypedParts">
      <HintPath>..\..\packages\Microsoft.Composition.1.0.27\lib\portable-net45+win8+wp8+wpa81\System.Composition.TypedParts.dll</HintPath>
    </Reference>
    <Reference Include="System.Reflection.Metadata, Version=1.0.21.0, Culture=neutral, PublicKeyToken=b03f5f7f11d50a3a, processorArchitecture=MSIL">
      <HintPath>..\..\packages\System.Reflection.Metadata.1.0.21\lib\portable-net45+win8\System.Reflection.Metadata.dll</HintPath>
      <Private>True</Private>
    </Reference>
  </ItemGroup>
  <ItemGroup>
    <Analyzer Include="..\..\packages\AsyncUsageAnalyzers.1.0.0-alpha003\analyzers\dotnet\AsyncUsageAnalyzers.dll" />
    <Analyzer Include="..\..\packages\Microsoft.CodeAnalysis.Analyzers.1.0.0\analyzers\dotnet\cs\Microsoft.CodeAnalysis.Analyzers.dll" />
    <Analyzer Include="..\..\packages\Microsoft.CodeAnalysis.Analyzers.1.0.0\analyzers\dotnet\cs\Microsoft.CodeAnalysis.CSharp.Analyzers.dll" />
    <Analyzer Include="..\..\packages\StyleCop.Analyzers.1.0.0-rc1\analyzers\dotnet\cs\Newtonsoft.Json.dll" />
    <Analyzer Include="..\..\packages\StyleCop.Analyzers.1.0.0-rc1\analyzers\dotnet\cs\StyleCop.Analyzers.CodeFixes.dll" />
    <Analyzer Include="..\..\packages\StyleCop.Analyzers.1.0.0-rc1\analyzers\dotnet\cs\StyleCop.Analyzers.dll" />
  </ItemGroup>
  <ItemGroup>
    <ProjectReference Include="..\StyleCop.Analyzers\StyleCop.Analyzers.csproj">
      <Project>{3b052737-06ce-4182-ae0f-08eb82dfa73e}</Project>
      <Name>StyleCop.Analyzers</Name>
    </ProjectReference>
  </ItemGroup>
  <Import Project="$(MSBuildExtensionsPath32)\Microsoft\Portable\$(TargetFrameworkVersion)\Microsoft.Portable.CSharp.targets" />
  <Target Name="EnsureNuGetPackageBuildImports" BeforeTargets="PrepareForBuild">
    <PropertyGroup>
      <ErrorText>This project references NuGet package(s) that are missing on this computer. Use NuGet Package Restore to download them.  For more information, see http://go.microsoft.com/fwlink/?LinkID=322105. The missing file is {0}.</ErrorText>
    </PropertyGroup>
    <Error Condition="!Exists('..\..\packages\Tvl.NuGet.BuildTasks.1.0.0-alpha002\build\Tvl.NuGet.BuildTasks.props')" Text="$([System.String]::Format('$(ErrorText)', '..\..\packages\Tvl.NuGet.BuildTasks.1.0.0-alpha002\build\Tvl.NuGet.BuildTasks.props'))" />
    <Error Condition="!Exists('..\..\packages\Tvl.NuGet.BuildTasks.1.0.0-alpha002\build\Tvl.NuGet.BuildTasks.targets')" Text="$([System.String]::Format('$(ErrorText)', '..\..\packages\Tvl.NuGet.BuildTasks.1.0.0-alpha002\build\Tvl.NuGet.BuildTasks.targets'))" />
  </Target>
  <Import Project="..\..\packages\Tvl.NuGet.BuildTasks.1.0.0-alpha002\build\Tvl.NuGet.BuildTasks.targets" Condition="Exists('..\..\packages\Tvl.NuGet.BuildTasks.1.0.0-alpha002\build\Tvl.NuGet.BuildTasks.targets')" />
  <!-- To modify your build process, add your task inside one of the targets below and uncomment it. 
       Other similar extension points exist, see Microsoft.Common.targets.
  <Target Name="BeforeBuild">
  </Target>
  <Target Name="AfterBuild">
  </Target>
  -->
</Project><|MERGE_RESOLUTION|>--- conflicted
+++ resolved
@@ -127,12 +127,9 @@
     <Compile Include="ReadabilityRules\SA1129CodeFixProvider.cs" />
     <Compile Include="ReadabilityRules\SA1131CodeFixProvider.cs" />
     <Compile Include="ReadabilityRules\SA1132CodeFixProvider.cs" />
-<<<<<<< HEAD
-    <Compile Include="ReadabilityRules\SA1135CodeFixProvider.cs" />
-=======
     <Compile Include="ReadabilityRules\SA1133CodeFixProvider.cs" />
     <Compile Include="ReadabilityRules\SA1134CodeFixProvider.cs" />
->>>>>>> 282b88dc
+    <Compile Include="ReadabilityRules\SA1135CodeFixProvider.cs" />
     <Compile Include="ReadabilityRules\SX1101CodeFixProvider.cs" />
     <Compile Include="Settings\SettingsFileCodeFixProvider.cs" />
     <Compile Include="SpacingRules\SA1003CodeFixProvider.cs" />
