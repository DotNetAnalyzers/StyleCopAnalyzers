﻿<?xml version="1.0" encoding="utf-8"?>
<Project Sdk="Microsoft.NET.Sdk">

  <PropertyGroup>
    <OutputType>Exe</OutputType>
<<<<<<< HEAD
    <TargetFrameworks>net472</TargetFrameworks>
=======
    <TargetFrameworks>net46</TargetFrameworks>
    <EnforceExtendedAnalyzerRules>false</EnforceExtendedAnalyzerRules>
>>>>>>> e1fa4602

    <!-- Automatically generate the necessary assembly binding redirects -->
    <AutoGenerateBindingRedirects>true</AutoGenerateBindingRedirects>
  </PropertyGroup>

  <PropertyGroup>
    <CodeAnalysisRuleSet>..\StyleCop.Analyzers.Internal.ruleset</CodeAnalysisRuleSet>
  </PropertyGroup>

  <PropertyGroup>
    <SignAssembly>true</SignAssembly>
    <AssemblyOriginatorKeyFile>..\..\build\keys\TestingKey.snk</AssemblyOriginatorKeyFile>
  </PropertyGroup>

  <ItemGroup>
    <Reference Include="WindowsBase" />
  </ItemGroup>

  <ItemGroup>
    <PackageReference Include="Microsoft.Build.Locator" Version="1.2.2" />
    <PackageReference Include="Microsoft.CodeAnalysis.Common" Version="4.5.0" />
    <PackageReference Include="Microsoft.CodeAnalysis.CSharp" Version="4.5.0" />
    <PackageReference Include="Microsoft.CodeAnalysis.CSharp.Workspaces" Version="4.5.0" />
    <PackageReference Include="Microsoft.CodeAnalysis.Workspaces.MSBuild" Version="4.5.0" />
  </ItemGroup>

  <ItemGroup>
    <ProjectReference Include="..\StyleCop.Analyzers.CodeFixes\StyleCop.Analyzers.CodeFixes.csproj" />
    <ProjectReference Include="..\StyleCop.Analyzers\StyleCop.Analyzers.csproj" />
  </ItemGroup>

</Project><|MERGE_RESOLUTION|>--- conflicted
+++ resolved
@@ -3,12 +3,8 @@
 
   <PropertyGroup>
     <OutputType>Exe</OutputType>
-<<<<<<< HEAD
     <TargetFrameworks>net472</TargetFrameworks>
-=======
-    <TargetFrameworks>net46</TargetFrameworks>
     <EnforceExtendedAnalyzerRules>false</EnforceExtendedAnalyzerRules>
->>>>>>> e1fa4602
 
     <!-- Automatically generate the necessary assembly binding redirects -->
     <AutoGenerateBindingRedirects>true</AutoGenerateBindingRedirects>
