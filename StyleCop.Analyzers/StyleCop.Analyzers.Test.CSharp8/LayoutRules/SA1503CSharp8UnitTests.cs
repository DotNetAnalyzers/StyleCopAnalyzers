﻿// Copyright (c) Tunnel Vision Laboratories, LLC. All Rights Reserved.
// Licensed under the MIT License. See LICENSE in the project root for license information.

namespace StyleCop.Analyzers.Test.CSharp8.LayoutRules
{
    using System.Threading;
    using System.Threading.Tasks;
    using Microsoft.CodeAnalysis.Testing;
    using StyleCop.Analyzers.Test.CSharp7.LayoutRules;
    using Xunit;
    using static StyleCop.Analyzers.Test.Verifiers.StyleCopCodeFixVerifier<
        StyleCop.Analyzers.LayoutRules.SA1503BracesMustNotBeOmitted,
        StyleCop.Analyzers.LayoutRules.SA1503CodeFixProvider>;

    public partial class SA1503CSharp8UnitTests : SA1503CSharp7UnitTests
    {
        [Fact]
        [WorkItem(3074, "https://github.com/DotNetAnalyzers/StyleCopAnalyzers/issues/3074")]
        public async Task TestNoDiagnosticForUsingDeclarationStatementAsync()
        {
            var testCode = @"
using System.IO;
public class Foo
{
    public void Method()
    {
        using var v = new MemoryStream();
    }
}";

            await VerifyCSharpDiagnosticAsync(testCode, DiagnosticResult.EmptyDiagnosticResults, CancellationToken.None).ConfigureAwait(false);
        }

        [Fact]
<<<<<<< HEAD
        [WorkItem(3007, "https://github.com/DotNetAnalyzers/StyleCopAnalyzers/issues/3007")]
        public async Task TestAwaitForEachMustUseBracesAsync()
        {
            var testCode = @"
using System.Collections.Generic;
using System.Threading.Tasks;

public class TestClass
{
    public async Task TestAsync(IAsyncEnumerable<int> values)
    {
        await foreach (var value in values)
            {|#0:_ = value;|}
    }
}
";
            var fixedCode = @"
using System.Collections.Generic;
using System.Threading.Tasks;

public class TestClass
{
    public async Task TestAsync(IAsyncEnumerable<int> values)
    {
        await foreach (var value in values)
        {
            _ = value;
        }
    }
}
";

            await VerifyCSharpFixAsync(testCode, Diagnostic().WithLocation(0), fixedCode, CancellationToken.None).ConfigureAwait(false);
=======
        [WorkItem(3004, "https://github.com/DotNetAnalyzers/StyleCopAnalyzers/issues/3004")]
        public async Task TestUsingDeclarationWithFollowingStatementAsync()
        {
            var testCode = @"
using System.IO;
public class Foo
{
    public int Method()
    {
        using var stream = new MemoryStream();
        return stream.ReadByte();
    }
}";

            await VerifyCSharpDiagnosticAsync(testCode, DiagnosticResult.EmptyDiagnosticResults, CancellationToken.None).ConfigureAwait(false);
        }

        [Fact]
        [WorkItem(3004, "https://github.com/DotNetAnalyzers/StyleCopAnalyzers/issues/3004")]
        public async Task TestAwaitUsingDeclarationStatementAsync()
        {
            var testCode = @"
using System;
using System.Threading.Tasks;

public class Foo
{
    public async Task MethodAsync()
    {
        await using var resource = new AsyncDisposable();
        await Task.Yield();
    }

    private sealed class AsyncDisposable : IAsyncDisposable
    {
        public ValueTask DisposeAsync()
        {
            return default;
        }
    }
}";

            await VerifyCSharpDiagnosticAsync(testCode, DiagnosticResult.EmptyDiagnosticResults, CancellationToken.None).ConfigureAwait(false);
        }

        [Fact]
        [WorkItem(3004, "https://github.com/DotNetAnalyzers/StyleCopAnalyzers/issues/3004")]
        public async Task TestMultipleUsingDeclarationsAsync()
        {
            var testCode = @"
using System.IO;
public class Foo
{
    public void Method()
    {
        using MemoryStream stream1 = new MemoryStream(), stream2 = new MemoryStream();
        _ = stream1.ReadByte() + stream2.ReadByte();
    }
}";

            await VerifyCSharpDiagnosticAsync(testCode, DiagnosticResult.EmptyDiagnosticResults, CancellationToken.None).ConfigureAwait(false);
>>>>>>> 605c78d4
        }
    }
}<|MERGE_RESOLUTION|>--- conflicted
+++ resolved
@@ -32,41 +32,6 @@
         }
 
         [Fact]
-<<<<<<< HEAD
-        [WorkItem(3007, "https://github.com/DotNetAnalyzers/StyleCopAnalyzers/issues/3007")]
-        public async Task TestAwaitForEachMustUseBracesAsync()
-        {
-            var testCode = @"
-using System.Collections.Generic;
-using System.Threading.Tasks;
-
-public class TestClass
-{
-    public async Task TestAsync(IAsyncEnumerable<int> values)
-    {
-        await foreach (var value in values)
-            {|#0:_ = value;|}
-    }
-}
-";
-            var fixedCode = @"
-using System.Collections.Generic;
-using System.Threading.Tasks;
-
-public class TestClass
-{
-    public async Task TestAsync(IAsyncEnumerable<int> values)
-    {
-        await foreach (var value in values)
-        {
-            _ = value;
-        }
-    }
-}
-";
-
-            await VerifyCSharpFixAsync(testCode, Diagnostic().WithLocation(0), fixedCode, CancellationToken.None).ConfigureAwait(false);
-=======
         [WorkItem(3004, "https://github.com/DotNetAnalyzers/StyleCopAnalyzers/issues/3004")]
         public async Task TestUsingDeclarationWithFollowingStatementAsync()
         {
@@ -128,7 +93,42 @@
 }";
 
             await VerifyCSharpDiagnosticAsync(testCode, DiagnosticResult.EmptyDiagnosticResults, CancellationToken.None).ConfigureAwait(false);
->>>>>>> 605c78d4
+        }
+
+        [Fact]
+        [WorkItem(3007, "https://github.com/DotNetAnalyzers/StyleCopAnalyzers/issues/3007")]
+        public async Task TestAwaitForEachMustUseBracesAsync()
+        {
+            var testCode = @"
+using System.Collections.Generic;
+using System.Threading.Tasks;
+
+public class TestClass
+{
+    public async Task TestAsync(IAsyncEnumerable<int> values)
+    {
+        await foreach (var value in values)
+            {|#0:_ = value;|}
+    }
+}
+";
+            var fixedCode = @"
+using System.Collections.Generic;
+using System.Threading.Tasks;
+
+public class TestClass
+{
+    public async Task TestAsync(IAsyncEnumerable<int> values)
+    {
+        await foreach (var value in values)
+        {
+            _ = value;
+        }
+    }
+}
+";
+
+            await VerifyCSharpFixAsync(testCode, Diagnostic().WithLocation(0), fixedCode, CancellationToken.None).ConfigureAwait(false);
         }
     }
 }