--- conflicted
+++ resolved
@@ -7,10 +7,7 @@
     using System.Threading.Tasks;
     using Microsoft.CodeAnalysis.Testing;
     using StyleCop.Analyzers.Test.CSharp8.NamingRules;
-<<<<<<< HEAD
     using StyleCop.Analyzers.Test.Helpers;
-=======
->>>>>>> 20ccead6
     using Xunit;
     using static StyleCop.Analyzers.Test.Verifiers.StyleCopCodeFixVerifier<
         StyleCop.Analyzers.NamingRules.SA1312VariableNamesMustBeginWithLowerCaseLetter,
@@ -19,20 +16,33 @@
     public partial class SA1312CSharp9UnitTests : SA1312CSharp8UnitTests
     {
         [Fact]
-<<<<<<< HEAD
-        [WorkItem(3976, "https://github.com/DotNetAnalyzers/StyleCopAnalyzers/issues/3976")]
-        public async Task TestForeachVariableWithExtensionEnumeratorAsync()
-=======
         [WorkItem(3977, "https://github.com/DotNetAnalyzers/StyleCopAnalyzers/issues/3977")]
         public async Task TestLambdaDiscardParametersDoNotReportAsync()
->>>>>>> 20ccead6
         {
             var testCode = @"
 using System;
 
 public class TestClass
 {
-<<<<<<< HEAD
+    public void Test()
+    {
+        Func<int, int, int> handler = (_, _) => 0;
+    }
+}
+";
+
+            await VerifyCSharpDiagnosticAsync(testCode, DiagnosticResult.EmptyDiagnosticResults, CancellationToken.None).ConfigureAwait(false);
+        }
+
+        [Fact]
+        [WorkItem(3976, "https://github.com/DotNetAnalyzers/StyleCopAnalyzers/issues/3976")]
+        public async Task TestForeachVariableWithExtensionEnumeratorAsync()
+        {
+            var testCode = @"
+using System;
+
+public class TestClass
+{
     public void TestMethod()
     {
         foreach (var [|Item|] in new ExtensionEnumerable())
@@ -91,16 +101,6 @@
 ";
 
             await VerifyCSharpFixAsync(testCode, DiagnosticResult.EmptyDiagnosticResults, fixedCode, CancellationToken.None).ConfigureAwait(false);
-=======
-    public void Test()
-    {
-        Func<int, int, int> handler = (_, _) => 0;
-    }
-}
-";
-
-            await VerifyCSharpDiagnosticAsync(testCode, DiagnosticResult.EmptyDiagnosticResults, CancellationToken.None).ConfigureAwait(false);
->>>>>>> 20ccead6
         }
     }
 }