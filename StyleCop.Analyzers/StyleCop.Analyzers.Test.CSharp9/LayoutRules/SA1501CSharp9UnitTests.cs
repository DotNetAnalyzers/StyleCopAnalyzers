--- conflicted
+++ resolved
@@ -5,10 +5,7 @@
 {
     using System.Threading;
     using System.Threading.Tasks;
-<<<<<<< HEAD
     using Microsoft.CodeAnalysis.Testing;
-=======
->>>>>>> 20ccead6
     using StyleCop.Analyzers.Test.CSharp8.LayoutRules;
     using Xunit;
     using static StyleCop.Analyzers.Test.Verifiers.StyleCopCodeFixVerifier<
@@ -18,7 +15,40 @@
     public partial class SA1501CSharp9UnitTests : SA1501CSharp8UnitTests
     {
         [Fact]
-<<<<<<< HEAD
+        [WorkItem(3978, "https://github.com/DotNetAnalyzers/StyleCopAnalyzers/issues/3978")]
+        public async Task TestLocalFunctionWithAttributeOnSingleLineAsync()
+        {
+            var testCode = @"using System;
+
+class TestClass
+{
+    void Outer()
+    {
+        [Obsolete]
+        void Local(){|#0:{|} int value = 0; }
+    }
+}
+";
+
+            var fixedCode = @"using System;
+
+class TestClass
+{
+    void Outer()
+    {
+        [Obsolete]
+        void Local()
+        {
+            int value = 0;
+        }
+    }
+}
+";
+
+            await VerifyCSharpFixAsync(testCode, Diagnostic().WithLocation(0), fixedCode, CancellationToken.None).ConfigureAwait(false);
+        }
+
+        [Fact]
         [WorkItem(3976, "https://github.com/DotNetAnalyzers/StyleCopAnalyzers/issues/3976")]
         public async Task TestSingleLineForeachWithExtensionEnumeratorAsync()
         {
@@ -82,39 +112,6 @@
 ";
 
             await VerifyCSharpFixAsync(testCode, DiagnosticResult.EmptyDiagnosticResults, fixedCode, CancellationToken.None).ConfigureAwait(false);
-=======
-        [WorkItem(3978, "https://github.com/DotNetAnalyzers/StyleCopAnalyzers/issues/3978")]
-        public async Task TestLocalFunctionWithAttributeOnSingleLineAsync()
-        {
-            var testCode = @"using System;
-
-class TestClass
-{
-    void Outer()
-    {
-        [Obsolete]
-        void Local(){|#0:{|} int value = 0; }
-    }
-}
-";
-
-            var fixedCode = @"using System;
-
-class TestClass
-{
-    void Outer()
-    {
-        [Obsolete]
-        void Local()
-        {
-            int value = 0;
-        }
-    }
-}
-";
-
-            await VerifyCSharpFixAsync(testCode, Diagnostic().WithLocation(0), fixedCode, CancellationToken.None).ConfigureAwait(false);
->>>>>>> 20ccead6
         }
     }
 }