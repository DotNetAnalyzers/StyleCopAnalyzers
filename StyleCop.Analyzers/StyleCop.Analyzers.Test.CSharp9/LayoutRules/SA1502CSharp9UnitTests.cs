--- conflicted
+++ resolved
@@ -93,7 +93,40 @@
         }
 
         [Fact]
-<<<<<<< HEAD
+        [WorkItem(3978, "https://github.com/DotNetAnalyzers/StyleCopAnalyzers/issues/3978")]
+        public async Task TestLocalFunctionWithAttributeOnSingleLineAsync()
+        {
+            var testCode = @"using System;
+
+class TestClass
+{
+    void Outer()
+    {
+        [Obsolete]
+        void Local(){|#0:{|} int value = 0; }
+    }
+}
+";
+
+            var fixedCode = @"using System;
+
+class TestClass
+{
+    void Outer()
+    {
+        [Obsolete]
+        void Local()
+        {
+            int value = 0;
+        }
+    }
+}
+";
+
+            await VerifyCSharpFixAsync(testCode, Diagnostic().WithLocation(0), fixedCode, CancellationToken.None).ConfigureAwait(false);
+        }
+
+        [Fact]
         [WorkItem(3966, "https://github.com/DotNetAnalyzers/StyleCopAnalyzers/issues/3966")]
         public async Task TestPropertiesInitAccessorsAsync()
         {
@@ -169,39 +202,6 @@
 }";
 
             await VerifyCSharpFixAsync(testCode, DiagnosticResult.EmptyDiagnosticResults, fixedTestCode, CancellationToken.None).ConfigureAwait(false);
-=======
-        [WorkItem(3978, "https://github.com/DotNetAnalyzers/StyleCopAnalyzers/issues/3978")]
-        public async Task TestLocalFunctionWithAttributeOnSingleLineAsync()
-        {
-            var testCode = @"using System;
-
-class TestClass
-{
-    void Outer()
-    {
-        [Obsolete]
-        void Local(){|#0:{|} int value = 0; }
-    }
-}
-";
-
-            var fixedCode = @"using System;
-
-class TestClass
-{
-    void Outer()
-    {
-        [Obsolete]
-        void Local()
-        {
-            int value = 0;
-        }
-    }
-}
-";
-
-            await VerifyCSharpFixAsync(testCode, Diagnostic().WithLocation(0), fixedCode, CancellationToken.None).ConfigureAwait(false);
->>>>>>> f4674797
         }
     }
 }