--- conflicted
+++ resolved
@@ -96,39 +96,6 @@
         }
 
         [Fact]
-<<<<<<< HEAD
-        [WorkItem(3973, "https://github.com/DotNetAnalyzers/StyleCopAnalyzers/issues/3973")]
-        public async Task TestStaticAnonymousMethodClosingParenthesisOnOwnLineAsync()
-        {
-            var testCode = @"using System;
-
-public class TestClass
-{
-    public void TestMethod()
-    {
-        Action<int> action = static delegate(int value
-            {|#0:)|}
-            {
-            };
-    }
-}
-";
-
-            var fixedCode = @"using System;
-
-public class TestClass
-{
-    public void TestMethod()
-    {
-        Action<int> action = static delegate(int value)
-            {
-            };
-    }
-}
-";
-
-            await VerifyCSharpFixAsync(testCode, Diagnostic().WithLocation(0), fixedCode, CancellationToken.None).ConfigureAwait(false);
-=======
         [WorkItem(3972, "https://github.com/DotNetAnalyzers/StyleCopAnalyzers/issues/3972")]
         public async Task TestTargetTypedNewClosingParenthesisOnNextLineAsync()
         {
@@ -167,7 +134,40 @@
 
             var expected = Diagnostic().WithLocation(0);
             await VerifyCSharpFixAsync(testCode, expected, fixedCode, CancellationToken.None).ConfigureAwait(false);
->>>>>>> 1c990cc5
+        }
+
+        [Fact]
+        [WorkItem(3973, "https://github.com/DotNetAnalyzers/StyleCopAnalyzers/issues/3973")]
+        public async Task TestStaticAnonymousMethodClosingParenthesisOnOwnLineAsync()
+        {
+            var testCode = @"using System;
+
+public class TestClass
+{
+    public void TestMethod()
+    {
+        Action<int> action = static delegate(int value
+            {|#0:)|}
+            {
+            };
+    }
+}
+";
+
+            var fixedCode = @"using System;
+
+public class TestClass
+{
+    public void TestMethod()
+    {
+        Action<int> action = static delegate(int value)
+            {
+            };
+    }
+}
+";
+
+            await VerifyCSharpFixAsync(testCode, Diagnostic().WithLocation(0), fixedCode, CancellationToken.None).ConfigureAwait(false);
         }
 
         protected virtual DiagnosticResult[] GetExpectedResultTestPrimaryConstructorWithParameter()
