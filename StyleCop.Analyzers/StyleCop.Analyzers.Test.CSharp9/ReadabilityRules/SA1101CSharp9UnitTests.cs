--- conflicted
+++ resolved
@@ -35,26 +35,6 @@
         }
 
         [Fact]
-<<<<<<< HEAD
-        [WorkItem(3973, "https://github.com/DotNetAnalyzers/StyleCopAnalyzers/issues/3973")]
-        public async Task TestStaticLambdaAccessingStaticMemberAsync()
-        {
-            var testCode = @"public class TestClass
-{
-    private static int value;
-
-    public void TestMethod()
-    {
-        System.Action action = static () =>
-        {
-            value++;
-        };
-    }
-}
-";
-
-            await VerifyCSharpDiagnosticAsync(testCode, DiagnosticResult.EmptyDiagnosticResults, CancellationToken.None).ConfigureAwait(false);
-=======
         [WorkItem(3976, "https://github.com/DotNetAnalyzers/StyleCopAnalyzers/issues/3976")]
         public async Task TestForeachWithExtensionEnumeratorAsync()
         {
@@ -123,7 +103,27 @@
 ";
 
             await VerifyCSharpFixAsync(testCode, DiagnosticResult.EmptyDiagnosticResults, fixedCode, CancellationToken.None).ConfigureAwait(false);
->>>>>>> 1c990cc5
+        }
+
+        [Fact]
+        [WorkItem(3973, "https://github.com/DotNetAnalyzers/StyleCopAnalyzers/issues/3973")]
+        public async Task TestStaticLambdaAccessingStaticMemberAsync()
+        {
+            var testCode = @"public class TestClass
+{
+    private static int value;
+
+    public void TestMethod()
+    {
+        System.Action action = static () =>
+        {
+            value++;
+        };
+    }
+}
+";
+
+            await VerifyCSharpDiagnosticAsync(testCode, DiagnosticResult.EmptyDiagnosticResults, CancellationToken.None).ConfigureAwait(false);
         }
     }
 }