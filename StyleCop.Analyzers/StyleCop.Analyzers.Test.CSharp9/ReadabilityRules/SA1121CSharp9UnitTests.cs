--- conflicted
+++ resolved
@@ -5,11 +5,8 @@
 {
     using System.Threading;
     using System.Threading.Tasks;
-<<<<<<< HEAD
-=======
     using Microsoft.CodeAnalysis.Testing;
     using StyleCop.Analyzers.Lightup;
->>>>>>> caaf3e71
     using StyleCop.Analyzers.Test.CSharp8.ReadabilityRules;
     using Xunit;
     using static StyleCop.Analyzers.Test.Verifiers.StyleCopCodeFixVerifier<
@@ -19,7 +16,37 @@
     public partial class SA1121CSharp9UnitTests : SA1121CSharp8UnitTests
     {
         [Fact]
-<<<<<<< HEAD
+        [WorkItem(3969, "https://github.com/DotNetAnalyzers/StyleCopAnalyzers/issues/3969")]
+        public async Task TestNativeSizedIntegersDoNotReportAsync()
+        {
+            // Explicitly test with C# 9 since C# 11 and later include separate coverage where these cases do report.
+            var testCode = @"
+using System;
+
+class TestClass
+{
+    IntPtr field1;
+    System.UIntPtr field2;
+}";
+
+            await VerifyCSharpDiagnosticAsync(LanguageVersionEx.CSharp9, testCode, DiagnosticResult.EmptyDiagnosticResults, CancellationToken.None).ConfigureAwait(false);
+        }
+
+        [Fact]
+        [WorkItem(3969, "https://github.com/DotNetAnalyzers/StyleCopAnalyzers/issues/3969")]
+        public async Task TestNativeSizedIntegerAliasesDoNotReportAsync()
+        {
+            var testCode = @"
+class TestClass
+{
+    nint field1;
+    nuint field2;
+}";
+
+            await VerifyCSharpDiagnosticAsync(testCode, DiagnosticResult.EmptyDiagnosticResults, CancellationToken.None).ConfigureAwait(false);
+        }
+
+        [Fact]
         [WorkItem(3970, "https://github.com/DotNetAnalyzers/StyleCopAnalyzers/issues/3970")]
         public async Task TestFunctionPointerParametersAsync()
         {
@@ -48,36 +75,6 @@
             };
 
             await VerifyCSharpFixAsync(testCode, expected, fixedCode, CancellationToken.None).ConfigureAwait(false);
-=======
-        [WorkItem(3969, "https://github.com/DotNetAnalyzers/StyleCopAnalyzers/issues/3969")]
-        public async Task TestNativeSizedIntegersDoNotReportAsync()
-        {
-            // Explicitly test with C# 9 since C# 11 and later include separate coverage where these cases do report.
-            var testCode = @"
-using System;
-
-class TestClass
-{
-    IntPtr field1;
-    System.UIntPtr field2;
-}";
-
-            await VerifyCSharpDiagnosticAsync(LanguageVersionEx.CSharp9, testCode, DiagnosticResult.EmptyDiagnosticResults, CancellationToken.None).ConfigureAwait(false);
-        }
-
-        [Fact]
-        [WorkItem(3969, "https://github.com/DotNetAnalyzers/StyleCopAnalyzers/issues/3969")]
-        public async Task TestNativeSizedIntegerAliasesDoNotReportAsync()
-        {
-            var testCode = @"
-class TestClass
-{
-    nint field1;
-    nuint field2;
-}";
-
-            await VerifyCSharpDiagnosticAsync(testCode, DiagnosticResult.EmptyDiagnosticResults, CancellationToken.None).ConfigureAwait(false);
->>>>>>> caaf3e71
         }
     }
 }