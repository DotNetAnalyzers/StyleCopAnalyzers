﻿// Copyright (c) Tunnel Vision Laboratories, LLC. All Rights Reserved.
// Licensed under the MIT License. See LICENSE in the project root for license information.

namespace StyleCop.Analyzers.Test.CSharp9.ReadabilityRules
{
    using System.Threading;
    using System.Threading.Tasks;
    using Microsoft.CodeAnalysis.Testing;
    using StyleCop.Analyzers.Test.CSharp8.ReadabilityRules;
<<<<<<< HEAD
=======
    using StyleCop.Analyzers.Test.Helpers;
>>>>>>> 1c990cc5
    using Xunit;
    using static StyleCop.Analyzers.Test.Verifiers.StyleCopCodeFixVerifier<
        StyleCop.Analyzers.ReadabilityRules.SA1113CommaMustBeOnSameLineAsPreviousParameter,
        StyleCop.Analyzers.SpacingRules.TokenSpacingCodeFixProvider>;

    public partial class SA1113CSharp9UnitTests : SA1113CSharp8UnitTests
    {
        [Fact]
<<<<<<< HEAD
        [WorkItem(3973, "https://github.com/DotNetAnalyzers/StyleCopAnalyzers/issues/3973")]
        public async Task TestStaticAnonymousFunctionCommaOnNextLineAsync()
        {
            var testCode = @"using System;

public class TestClass
{
    public void TestMethod()
    {
        Func<int, int, int> func = static (int first
            {|#0:,|} int second) => first + second;
    }
}
";

            var fixedCode = @"using System;

public class TestClass
{
    public void TestMethod()
    {
        Func<int, int, int> func = static (int first,
            int second) => first + second;
    }
}
";

            DiagnosticResult expected = Diagnostic().WithLocation(0);
=======
        [WorkItem(3972, "https://github.com/DotNetAnalyzers/StyleCopAnalyzers/issues/3972")]
        public async Task TestTargetTypedNewCommaPlacementAsync()
        {
            var testCode = @"
class TestClass
{
    public TestClass(int first, int second)
    {
    }
}

class Test
{
    void M()
    {
        TestClass value = new(1
            {|#0:,|} 2);
    }
}";

            var fixedCode = @"
class TestClass
{
    public TestClass(int first, int second)
    {
    }
}

class Test
{
    void M()
    {
        TestClass value = new(1,
            2);
    }
}";

            var expected = Diagnostic().WithLocation(0);
>>>>>>> 1c990cc5
            await VerifyCSharpFixAsync(testCode, expected, fixedCode, CancellationToken.None).ConfigureAwait(false);
        }
    }
}<|MERGE_RESOLUTION|>--- conflicted
+++ resolved
@@ -7,10 +7,7 @@
     using System.Threading.Tasks;
     using Microsoft.CodeAnalysis.Testing;
     using StyleCop.Analyzers.Test.CSharp8.ReadabilityRules;
-<<<<<<< HEAD
-=======
     using StyleCop.Analyzers.Test.Helpers;
->>>>>>> 1c990cc5
     using Xunit;
     using static StyleCop.Analyzers.Test.Verifiers.StyleCopCodeFixVerifier<
         StyleCop.Analyzers.ReadabilityRules.SA1113CommaMustBeOnSameLineAsPreviousParameter,
@@ -19,36 +16,6 @@
     public partial class SA1113CSharp9UnitTests : SA1113CSharp8UnitTests
     {
         [Fact]
-<<<<<<< HEAD
-        [WorkItem(3973, "https://github.com/DotNetAnalyzers/StyleCopAnalyzers/issues/3973")]
-        public async Task TestStaticAnonymousFunctionCommaOnNextLineAsync()
-        {
-            var testCode = @"using System;
-
-public class TestClass
-{
-    public void TestMethod()
-    {
-        Func<int, int, int> func = static (int first
-            {|#0:,|} int second) => first + second;
-    }
-}
-";
-
-            var fixedCode = @"using System;
-
-public class TestClass
-{
-    public void TestMethod()
-    {
-        Func<int, int, int> func = static (int first,
-            int second) => first + second;
-    }
-}
-";
-
-            DiagnosticResult expected = Diagnostic().WithLocation(0);
-=======
         [WorkItem(3972, "https://github.com/DotNetAnalyzers/StyleCopAnalyzers/issues/3972")]
         public async Task TestTargetTypedNewCommaPlacementAsync()
         {
@@ -87,7 +54,38 @@
 }";
 
             var expected = Diagnostic().WithLocation(0);
->>>>>>> 1c990cc5
+            await VerifyCSharpFixAsync(testCode, expected, fixedCode, CancellationToken.None).ConfigureAwait(false);
+        }
+
+        [Fact]
+        [WorkItem(3973, "https://github.com/DotNetAnalyzers/StyleCopAnalyzers/issues/3973")]
+        public async Task TestStaticAnonymousFunctionCommaOnNextLineAsync()
+        {
+            var testCode = @"using System;
+
+public class TestClass
+{
+    public void TestMethod()
+    {
+        Func<int, int, int> func = static (int first
+            {|#0:,|} int second) => first + second;
+    }
+}
+";
+
+            var fixedCode = @"using System;
+
+public class TestClass
+{
+    public void TestMethod()
+    {
+        Func<int, int, int> func = static (int first,
+            int second) => first + second;
+    }
+}
+";
+
+            DiagnosticResult expected = Diagnostic().WithLocation(0);
             await VerifyCSharpFixAsync(testCode, expected, fixedCode, CancellationToken.None).ConfigureAwait(false);
         }
     }
