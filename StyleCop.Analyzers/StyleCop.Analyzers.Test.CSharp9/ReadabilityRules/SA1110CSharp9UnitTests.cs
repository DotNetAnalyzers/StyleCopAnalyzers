﻿// Copyright (c) Tunnel Vision Laboratories, LLC. All Rights Reserved.
// Licensed under the MIT License. See LICENSE in the project root for license information.

namespace StyleCop.Analyzers.Test.CSharp9.ReadabilityRules
{
    using System.Threading;
    using System.Threading.Tasks;
    using Microsoft.CodeAnalysis.Testing;
    using StyleCop.Analyzers.Test.CSharp8.ReadabilityRules;
    using StyleCop.Analyzers.Test.Helpers;
    using Xunit;
    using static StyleCop.Analyzers.Test.Verifiers.StyleCopCodeFixVerifier<
        StyleCop.Analyzers.ReadabilityRules.SA1110OpeningParenthesisMustBeOnDeclarationLine,
        StyleCop.Analyzers.SpacingRules.TokenSpacingCodeFixProvider>;

    public partial class SA1110CSharp9UnitTests : SA1110CSharp8UnitTests
    {
        [Theory]
        [MemberData(nameof(CommonMemberData.TypeKeywordsWhichSupportPrimaryConstructors), MemberType = typeof(CommonMemberData))]
        [WorkItem(3784, "https://github.com/DotNetAnalyzers/StyleCopAnalyzers/issues/3784")]
        public async Task TestPrimaryConstructorWithoutParametersAsync(string typeKeyword)
        {
            var testCode = $@"
{typeKeyword} Foo
    {{|#0:(|}})
{{
}}";

            var fixedCode = $@"
{typeKeyword} Foo()
{{
}}";

            var expected = this.GetExpectedResultTestPrimaryConstructor();
            await VerifyCSharpFixAsync(testCode, expected, fixedCode, CancellationToken.None).ConfigureAwait(false);
        }

        [Theory]
        [MemberData(nameof(CommonMemberData.TypeKeywordsWhichSupportPrimaryConstructors), MemberType = typeof(CommonMemberData))]
        [WorkItem(3784, "https://github.com/DotNetAnalyzers/StyleCopAnalyzers/issues/3784")]
        public async Task TestPrimaryConstructorWithParametersAsync(string typeKeyword)
        {
            var testCode = $@"
{typeKeyword} Foo
    {{|#0:(|}}int x)
{{
}}";

            var fixedCode = $@"
{typeKeyword} Foo(
    int x)
{{
}}";

            var expected = this.GetExpectedResultTestPrimaryConstructor();
            await VerifyCSharpFixAsync(testCode, expected, fixedCode, CancellationToken.None).ConfigureAwait(false);
        }

        [Theory]
        [MemberData(nameof(CommonMemberData.ReferenceTypeKeywordsWhichSupportPrimaryConstructors), MemberType = typeof(CommonMemberData))]
        [WorkItem(3784, "https://github.com/DotNetAnalyzers/StyleCopAnalyzers/issues/3784")]
        public async Task TestPrimaryConstructorBaseListWithParametersOnSameLineAsync(string typeKeyword)
        {
            var testCode = $@"
{typeKeyword} Foo(int x)
{{
}}

{typeKeyword} Bar(int x) : Foo(x)
{{
}}";

            await VerifyCSharpDiagnosticAsync(testCode, DiagnosticResult.EmptyDiagnosticResults, CancellationToken.None).ConfigureAwait(false);
        }

        [Theory]
        [MemberData(nameof(CommonMemberData.ReferenceTypeKeywordsWhichSupportPrimaryConstructors), MemberType = typeof(CommonMemberData))]
        [WorkItem(3784, "https://github.com/DotNetAnalyzers/StyleCopAnalyzers/issues/3784")]
        public async Task TestPrimaryConstructorBaseListWithParametersAsync(string typeKeyword)
        {
            var testCode = $@"
{typeKeyword} Foo(int x)
{{
}}

{typeKeyword} Bar(int x) : Foo
    {{|#0:(|}}x)
{{
}}";

            var fixedCode = $@"
{typeKeyword} Foo(int x)
{{
}}

{typeKeyword} Bar(int x) : Foo(
    x)
{{
}}";

            var expected = this.GetExpectedResultTestPrimaryConstructorBaseList();
            await VerifyCSharpFixAsync(testCode, expected, fixedCode, CancellationToken.None).ConfigureAwait(false);
        }

        [Theory]
        [MemberData(nameof(CommonMemberData.ReferenceTypeKeywordsWhichSupportPrimaryConstructors), MemberType = typeof(CommonMemberData))]
        [WorkItem(3784, "https://github.com/DotNetAnalyzers/StyleCopAnalyzers/issues/3784")]
        public async Task TestPrimaryConstructorBaseListWithoutParametersAsync(string typeKeyword)
        {
            var testCode = $@"
{typeKeyword} Foo()
{{
}}

{typeKeyword} Bar(int x) : Foo
    {{|#0:(|}})
{{
}}";

            var fixedCode = $@"
{typeKeyword} Foo()
{{
}}

{typeKeyword} Bar(int x) : Foo()
{{
}}";

            var expected = this.GetExpectedResultTestPrimaryConstructorBaseList();
            await VerifyCSharpFixAsync(testCode, expected, fixedCode, CancellationToken.None).ConfigureAwait(false);
        }

        [Fact]
<<<<<<< HEAD
        [WorkItem(3973, "https://github.com/DotNetAnalyzers/StyleCopAnalyzers/issues/3973")]
        public async Task TestStaticAnonymousMethodOpeningParenthesisOnNextLineAsync()
        {
            var testCode = @"using System;

public class TestClass
{
    public void TestMethod()
    {
        Action<int> action = static delegate
            {|#0:(|}int value)
            {
            };
    }
}
";

            var fixedCode = @"using System;

public class TestClass
{
    public void TestMethod()
    {
        Action<int> action = static delegate(
            int value)
            {
            };
    }
}
";

            await VerifyCSharpFixAsync(testCode, Diagnostic().WithLocation(0), fixedCode, CancellationToken.None).ConfigureAwait(false);
=======
        [WorkItem(3972, "https://github.com/DotNetAnalyzers/StyleCopAnalyzers/issues/3972")]
        public async Task TestTargetTypedNewOpeningParenthesisOnNextLineAsync()
        {
            var testCode = @"
class TestClass
{
    public TestClass(int value)
    {
    }
}

class Test
{
    void M()
    {
        TestClass value = new
            {|#0:(|}1);
    }
}";

            var fixedCode = @"
class TestClass
{
    public TestClass(int value)
    {
    }
}

class Test
{
    void M()
    {
        TestClass value = new(
            1);
    }
}";

            var expected = Diagnostic().WithLocation(0);
            await VerifyCSharpFixAsync(testCode, expected, fixedCode, CancellationToken.None).ConfigureAwait(false);
>>>>>>> 1c990cc5
        }

        protected virtual DiagnosticResult[] GetExpectedResultTestPrimaryConstructor()
        {
            return new[]
            {
                // Diagnostic issued twice because of https://github.com/dotnet/roslyn/issues/53136
                Diagnostic().WithLocation(0),
                Diagnostic().WithLocation(0),
            };
        }

        protected virtual DiagnosticResult[] GetExpectedResultTestPrimaryConstructorBaseList()
        {
            return new[]
            {
                // Diagnostic issued twice because of https://github.com/dotnet/roslyn/issues/70488
                Diagnostic().WithLocation(0),
                Diagnostic().WithLocation(0),
            };
        }
    }
}<|MERGE_RESOLUTION|>--- conflicted
+++ resolved
@@ -131,7 +131,48 @@
         }
 
         [Fact]
-<<<<<<< HEAD
+        [WorkItem(3972, "https://github.com/DotNetAnalyzers/StyleCopAnalyzers/issues/3972")]
+        public async Task TestTargetTypedNewOpeningParenthesisOnNextLineAsync()
+        {
+            var testCode = @"
+class TestClass
+{
+    public TestClass(int value)
+    {
+    }
+}
+
+class Test
+{
+    void M()
+    {
+        TestClass value = new
+            {|#0:(|}1);
+    }
+}";
+
+            var fixedCode = @"
+class TestClass
+{
+    public TestClass(int value)
+    {
+    }
+}
+
+class Test
+{
+    void M()
+    {
+        TestClass value = new(
+            1);
+    }
+}";
+
+            var expected = Diagnostic().WithLocation(0);
+            await VerifyCSharpFixAsync(testCode, expected, fixedCode, CancellationToken.None).ConfigureAwait(false);
+        }
+
+        [Fact]
         [WorkItem(3973, "https://github.com/DotNetAnalyzers/StyleCopAnalyzers/issues/3973")]
         public async Task TestStaticAnonymousMethodOpeningParenthesisOnNextLineAsync()
         {
@@ -164,47 +205,6 @@
 ";
 
             await VerifyCSharpFixAsync(testCode, Diagnostic().WithLocation(0), fixedCode, CancellationToken.None).ConfigureAwait(false);
-=======
-        [WorkItem(3972, "https://github.com/DotNetAnalyzers/StyleCopAnalyzers/issues/3972")]
-        public async Task TestTargetTypedNewOpeningParenthesisOnNextLineAsync()
-        {
-            var testCode = @"
-class TestClass
-{
-    public TestClass(int value)
-    {
-    }
-}
-
-class Test
-{
-    void M()
-    {
-        TestClass value = new
-            {|#0:(|}1);
-    }
-}";
-
-            var fixedCode = @"
-class TestClass
-{
-    public TestClass(int value)
-    {
-    }
-}
-
-class Test
-{
-    void M()
-    {
-        TestClass value = new(
-            1);
-    }
-}";
-
-            var expected = Diagnostic().WithLocation(0);
-            await VerifyCSharpFixAsync(testCode, expected, fixedCode, CancellationToken.None).ConfigureAwait(false);
->>>>>>> 1c990cc5
         }
 
         protected virtual DiagnosticResult[] GetExpectedResultTestPrimaryConstructor()
