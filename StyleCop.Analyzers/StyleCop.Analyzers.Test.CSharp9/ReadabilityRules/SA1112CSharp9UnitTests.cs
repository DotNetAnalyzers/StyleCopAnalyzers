--- conflicted
+++ resolved
@@ -7,10 +7,7 @@
     using System.Threading.Tasks;
     using Microsoft.CodeAnalysis.Testing;
     using StyleCop.Analyzers.Test.CSharp8.ReadabilityRules;
-<<<<<<< HEAD
-=======
     using StyleCop.Analyzers.Test.Helpers;
->>>>>>> 1c990cc5
     using Xunit;
     using static StyleCop.Analyzers.Test.Verifiers.StyleCopCodeFixVerifier<
         StyleCop.Analyzers.ReadabilityRules.SA1112ClosingParenthesisMustBeOnLineOfOpeningParenthesis,
@@ -19,26 +16,6 @@
     public partial class SA1112CSharp9UnitTests : SA1112CSharp8UnitTests
     {
         [Fact]
-<<<<<<< HEAD
-        [WorkItem(3973, "https://github.com/DotNetAnalyzers/StyleCopAnalyzers/issues/3973")]
-        public async Task TestStaticAnonymousMethodClosingParenthesisOnNextLineAsync()
-        {
-            var testCode = @"using System;
-
-public class TestClass
-{
-    public void TestMethod()
-    {
-        Action action = static delegate(
-            {|#0:)|}
-            {
-            };
-    }
-}
-";
-
-            await VerifyCSharpDiagnosticAsync(testCode, DiagnosticResult.EmptyDiagnosticResults, CancellationToken.None).ConfigureAwait(false);
-=======
         [WorkItem(3972, "https://github.com/DotNetAnalyzers/StyleCopAnalyzers/issues/3972")]
         public async Task TestTargetTypedNewClosingParenthesisAsync()
         {
@@ -71,7 +48,27 @@
 
             var expected = Diagnostic().WithLocation(0);
             await VerifyCSharpFixAsync(testCode, expected, fixedCode, CancellationToken.None).ConfigureAwait(false);
->>>>>>> 1c990cc5
+        }
+
+        [Fact]
+        [WorkItem(3973, "https://github.com/DotNetAnalyzers/StyleCopAnalyzers/issues/3973")]
+        public async Task TestStaticAnonymousMethodClosingParenthesisOnNextLineAsync()
+        {
+            var testCode = @"using System;
+
+public class TestClass
+{
+    public void TestMethod()
+    {
+        Action action = static delegate(
+            {|#0:)|}
+            {
+            };
+    }
+}
+";
+
+            await VerifyCSharpDiagnosticAsync(testCode, DiagnosticResult.EmptyDiagnosticResults, CancellationToken.None).ConfigureAwait(false);
         }
     }
 }