--- conflicted
+++ resolved
@@ -16,7 +16,38 @@
     public partial class SA1003CSharp9UnitTests : SA1003CSharp8UnitTests
     {
         [Fact]
-<<<<<<< HEAD
+        [WorkItem(3974, "https://github.com/DotNetAnalyzers/StyleCopAnalyzers/issues/3974")]
+        public async Task TestTargetTypedConditionalExpressionSpacingAsync()
+        {
+            var testCode = @"
+class TestClass
+{
+    void M(bool flag)
+    {
+        object value = flag{|#0:?|} null{|#1::|}new();
+    }
+}";
+
+            var fixedCode = @"
+class TestClass
+{
+    void M(bool flag)
+    {
+        object value = flag ? null : new();
+    }
+}";
+
+            DiagnosticResult[] expected =
+            {
+                Diagnostic(DescriptorPrecededByWhitespace).WithArguments("?").WithLocation(0),
+                Diagnostic(DescriptorPrecededByWhitespace).WithArguments(":").WithLocation(1),
+                Diagnostic(DescriptorFollowedByWhitespace).WithArguments(":").WithLocation(1),
+            };
+
+            await VerifyCSharpFixAsync(testCode, expected, fixedCode, CancellationToken.None).ConfigureAwait(false);
+        }
+
+        [Fact]
         [WorkItem(3968, "https://github.com/DotNetAnalyzers/StyleCopAnalyzers/issues/3968")]
         public async Task TestRelationalPatternsAreValidatedAsync()
         {
@@ -48,45 +79,17 @@
         _ = value is <= 5;
         _ = value is >= 5;
         _ = value is > 5;
-=======
-        [WorkItem(3974, "https://github.com/DotNetAnalyzers/StyleCopAnalyzers/issues/3974")]
-        public async Task TestTargetTypedConditionalExpressionSpacingAsync()
-        {
-            var testCode = @"
-class TestClass
-{
-    void M(bool flag)
-    {
-        object value = flag{|#0:?|} null{|#1::|}new();
-    }
-}";
-
-            var fixedCode = @"
-class TestClass
-{
-    void M(bool flag)
-    {
-        object value = flag ? null : new();
->>>>>>> e6480ae1
     }
 }";
 
             DiagnosticResult[] expected =
             {
-<<<<<<< HEAD
                 Diagnostic(DescriptorFollowedByWhitespace).WithLocation(0).WithArguments(">"),
                 Diagnostic(DescriptorPrecededByWhitespace).WithLocation(1).WithArguments("<"),
                 Diagnostic(DescriptorFollowedByWhitespace).WithLocation(2).WithArguments("<="),
                 Diagnostic(DescriptorFollowedByWhitespace).WithLocation(3).WithArguments(">="),
                 Diagnostic(DescriptorNotAtEndOfLine).WithLocation(4).WithArguments(">"),
             };
-=======
-                Diagnostic(DescriptorPrecededByWhitespace).WithArguments("?").WithLocation(0),
-                Diagnostic(DescriptorPrecededByWhitespace).WithArguments(":").WithLocation(1),
-                Diagnostic(DescriptorFollowedByWhitespace).WithArguments(":").WithLocation(1),
-            };
-
->>>>>>> e6480ae1
             await VerifyCSharpFixAsync(testCode, expected, fixedCode, CancellationToken.None).ConfigureAwait(false);
         }
     }
