﻿// Copyright (c) Tunnel Vision Laboratories, LLC. All Rights Reserved.
// Licensed under the MIT License. See LICENSE in the project root for license information.

namespace StyleCop.Analyzers.Test.CSharp9.SpacingRules
{
    using System.Threading.Tasks;
    using Microsoft.CodeAnalysis.Testing;
    using StyleCop.Analyzers.Test.CSharp8.SpacingRules;
    using Xunit;
    using static StyleCop.Analyzers.Test.Verifiers.StyleCopCodeFixVerifier<
        StyleCop.Analyzers.SpacingRules.SA1000KeywordsMustBeSpacedCorrectly,
        StyleCop.Analyzers.SpacingRules.TokenSpacingCodeFixProvider>;

    public partial class SA1000CSharp9UnitTests : SA1000CSharp8UnitTests
    {
        [Fact]
        public async Task TestTargetTypedNewAsync()
        {
            string statementWithoutSpace = "int a = new();";

            await this.TestKeywordStatementAsync(statementWithoutSpace, DiagnosticResult.EmptyDiagnosticResults, statementWithoutSpace).ConfigureAwait(false);
        }

<<<<<<< HEAD
        [Theory]
=======
        [Fact]
        [WorkItem(3974, "https://github.com/DotNetAnalyzers/StyleCopAnalyzers/issues/3974")]
        public async Task TestTargetTypedNewInConditionalExpressionAsync()
        {
            string statement = "bool flag = true; object value = flag ? null : new();";

            await this.TestKeywordStatementAsync(statement, DiagnosticResult.EmptyDiagnosticResults, statement).ConfigureAwait(false);
        }

        [Fact]
>>>>>>> e6480ae1
        [WorkItem(3508, "https://github.com/DotNetAnalyzers/StyleCopAnalyzers/issues/3508")]
        [InlineData("<")]
        [InlineData("<=")]
        [InlineData(">")]
        [InlineData(">=")]
        public async Task TestIsBeforeRelationalPatternAsync(string @operator)
        {
            var statementWithoutSpace = $"_ = 1 {{|#0:is|}}{@operator}1;";
            var statementWithSpace = $"_ = 1 is {@operator}1;";

            var expected = Diagnostic().WithArguments("is", string.Empty, "followed").WithLocation(0);
            await this.TestKeywordStatementAsync(statementWithoutSpace, expected, statementWithSpace).ConfigureAwait(false);
        }

        [Theory]
        [WorkItem(3508, "https://github.com/DotNetAnalyzers/StyleCopAnalyzers/issues/3508")]
        [InlineData("<")]
        [InlineData("<=")]
        [InlineData(">")]
        [InlineData(">=")]
        public async Task TestNotBeforeRelationalPatternAsync(string relationalOperator)
        {
            var statementWithoutSpace = $"_ = 1 is {{|#0:not|}}{relationalOperator}1;";
            var statementWithSpace = $"_ = 1 is not {relationalOperator}1;";

            var expected = Diagnostic().WithArguments("not", string.Empty, "followed").WithLocation(0);
            await this.TestKeywordStatementAsync(statementWithoutSpace, expected, statementWithSpace).ConfigureAwait(false);
        }

        [Theory]
        [WorkItem(3508, "https://github.com/DotNetAnalyzers/StyleCopAnalyzers/issues/3508")]
        [CombinatorialData]
        public async Task TestAndBeforeRelationalPatternAsync(
            [CombinatorialValues("and", "or")] string logicalOperator,
            [CombinatorialValues("<", "<=", ">", ">=")] string relationalOperator)
        {
            var statementWithoutSpace = $"_ = (int?)1 is not null {{|#0:{logicalOperator}|}}{relationalOperator}1;";
            var statementWithSpace = $"_ = (int?)1 is not null {logicalOperator} {relationalOperator}1;";

            var expected = Diagnostic().WithArguments(logicalOperator, string.Empty, "followed").WithLocation(0);
            await this.TestKeywordStatementAsync(statementWithoutSpace, expected, statementWithSpace).ConfigureAwait(false);
        }

        [Fact]
        [WorkItem(3968, "https://github.com/DotNetAnalyzers/StyleCopAnalyzers/issues/3968")]
        public async Task TestNotBeforeConstantPatternMissingSpaceAsync()
        {
            var statementWithoutSpace = "_ = new object() is {|#0:not|}(null);";
            var statementWithSpace = "_ = new object() is not (null);";

            var expected = Diagnostic().WithArguments("not", string.Empty, "followed").WithLocation(0);
            await this.TestKeywordStatementAsync(statementWithoutSpace, expected, statementWithSpace).ConfigureAwait(false);
        }
    }
}<|MERGE_RESOLUTION|>--- conflicted
+++ resolved
@@ -21,9 +21,6 @@
             await this.TestKeywordStatementAsync(statementWithoutSpace, DiagnosticResult.EmptyDiagnosticResults, statementWithoutSpace).ConfigureAwait(false);
         }
 
-<<<<<<< HEAD
-        [Theory]
-=======
         [Fact]
         [WorkItem(3974, "https://github.com/DotNetAnalyzers/StyleCopAnalyzers/issues/3974")]
         public async Task TestTargetTypedNewInConditionalExpressionAsync()
@@ -33,8 +30,7 @@
             await this.TestKeywordStatementAsync(statement, DiagnosticResult.EmptyDiagnosticResults, statement).ConfigureAwait(false);
         }
 
-        [Fact]
->>>>>>> e6480ae1
+        [Theory]
         [WorkItem(3508, "https://github.com/DotNetAnalyzers/StyleCopAnalyzers/issues/3508")]
         [InlineData("<")]
         [InlineData("<=")]
