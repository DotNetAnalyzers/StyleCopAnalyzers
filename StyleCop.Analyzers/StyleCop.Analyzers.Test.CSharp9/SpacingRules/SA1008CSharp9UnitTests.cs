--- conflicted
+++ resolved
@@ -112,82 +112,6 @@
         }
 
         [Fact]
-<<<<<<< HEAD
-        [WorkItem(3965, "https://github.com/DotNetAnalyzers/StyleCopAnalyzers/issues/3965")]
-        public async Task TestRecordInheritanceAsync()
-        {
-            const string testCode = @"
-public abstract record BaseQuery<T>;
-public record MyQuery1 {|#0:(|} ) : BaseQuery<object>;
-public record MyQuery2{|#1:(|} ) : BaseQuery<object>;
-public record MyQuery3 {|#2:(|}) : BaseQuery<object>;";
-            const string fixedCode = @"
-public abstract record BaseQuery<T>;
-public record MyQuery1() : BaseQuery<object>;
-public record MyQuery2() : BaseQuery<object>;
-public record MyQuery3() : BaseQuery<object>;";
-
-            await new CSharpTest()
-            {
-                ReferenceAssemblies = ReferenceAssemblies.Net.Net50,
-                ExpectedDiagnostics =
-                {
-                    // /0/Test0.cs(3,24): warning SA1008: Opening parenthesis should not be preceded by a space.
-                    Diagnostic(DescriptorNotPreceded).WithLocation(0),
-
-                    // /0/Test0.cs(3,24): warning SA1008: Opening parenthesis should not be followed by a space.
-                    Diagnostic(DescriptorNotFollowed).WithLocation(0),
-
-                    // /0/Test0.cs(4,23): warning SA1008: Opening parenthesis should not be followed by a space.
-                    Diagnostic(DescriptorNotFollowed).WithLocation(1),
-
-                    // /0/Test0.cs(5,24): warning SA1008: Opening parenthesis should not be preceded by a space.
-                    Diagnostic(DescriptorNotPreceded).WithLocation(2),
-                },
-                TestCode = testCode,
-                FixedCode = fixedCode,
-            }.RunAsync(CancellationToken.None).ConfigureAwait(false);
-        }
-
-        [Fact]
-        [WorkItem(3965, "https://github.com/DotNetAnalyzers/StyleCopAnalyzers/issues/3965")]
-        public async Task TestRecordBaseArgumentsWithMultilineSpacingAsync()
-        {
-            const string testCode = @"
-public abstract record BaseRecord(string Text);
-
-public record Derived1(string Text)
-    : BaseRecord {|#0:(|}
-        Text)
-{
-}
-
-public record Derived2(string Text)
-    : BaseRecord {|#1:(|}
-        Text);
-";
-
-            const string fixedCode = @"
-public abstract record BaseRecord(string Text);
-
-public record Derived1(string Text)
-    : BaseRecord(
-        Text)
-{
-}
-
-public record Derived2(string Text)
-    : BaseRecord(
-        Text);
-";
-
-            DiagnosticResult[] expected =
-            {
-                Diagnostic(DescriptorNotPreceded).WithLocation(0),
-                Diagnostic(DescriptorNotPreceded).WithLocation(1),
-            };
-
-=======
         [WorkItem(3968, "https://github.com/DotNetAnalyzers/StyleCopAnalyzers/issues/3968")]
         public async Task TestLogicalPatternsWithParenthesesAsync()
         {
@@ -225,8 +149,85 @@
                 Diagnostic(DescriptorPreceded).WithLocation(3),
                 Diagnostic(DescriptorNotFollowed).WithLocation(4),
             };
->>>>>>> 1c990cc5
             await VerifyCSharpFixAsync(testCode, expected, fixedCode, CancellationToken.None).ConfigureAwait(false);
         }
+
+        [Fact]
+        [WorkItem(3965, "https://github.com/DotNetAnalyzers/StyleCopAnalyzers/issues/3965")]
+        public async Task TestRecordInheritanceAsync()
+        {
+            const string testCode = @"
+public abstract record BaseQuery<T>;
+public record MyQuery1 {|#0:(|} ) : BaseQuery<object>;
+public record MyQuery2{|#1:(|} ) : BaseQuery<object>;
+public record MyQuery3 {|#2:(|}) : BaseQuery<object>;";
+            const string fixedCode = @"
+public abstract record BaseQuery<T>;
+public record MyQuery1() : BaseQuery<object>;
+public record MyQuery2() : BaseQuery<object>;
+public record MyQuery3() : BaseQuery<object>;";
+
+            await new CSharpTest()
+            {
+                ReferenceAssemblies = ReferenceAssemblies.Net.Net50,
+                ExpectedDiagnostics =
+                {
+                    // /0/Test0.cs(3,24): warning SA1008: Opening parenthesis should not be preceded by a space.
+                    Diagnostic(DescriptorNotPreceded).WithLocation(0),
+
+                    // /0/Test0.cs(3,24): warning SA1008: Opening parenthesis should not be followed by a space.
+                    Diagnostic(DescriptorNotFollowed).WithLocation(0),
+
+                    // /0/Test0.cs(4,23): warning SA1008: Opening parenthesis should not be followed by a space.
+                    Diagnostic(DescriptorNotFollowed).WithLocation(1),
+
+                    // /0/Test0.cs(5,24): warning SA1008: Opening parenthesis should not be preceded by a space.
+                    Diagnostic(DescriptorNotPreceded).WithLocation(2),
+                },
+                TestCode = testCode,
+                FixedCode = fixedCode,
+            }.RunAsync(CancellationToken.None).ConfigureAwait(false);
+        }
+
+        [Fact]
+        [WorkItem(3965, "https://github.com/DotNetAnalyzers/StyleCopAnalyzers/issues/3965")]
+        public async Task TestRecordBaseArgumentsWithMultilineSpacingAsync()
+        {
+            const string testCode = @"
+public abstract record BaseRecord(string Text);
+
+public record Derived1(string Text)
+    : BaseRecord {|#0:(|}
+        Text)
+{
+}
+
+public record Derived2(string Text)
+    : BaseRecord {|#1:(|}
+        Text);
+";
+
+            const string fixedCode = @"
+public abstract record BaseRecord(string Text);
+
+public record Derived1(string Text)
+    : BaseRecord(
+        Text)
+{
+}
+
+public record Derived2(string Text)
+    : BaseRecord(
+        Text);
+";
+
+            DiagnosticResult[] expected =
+            {
+                Diagnostic(DescriptorNotPreceded).WithLocation(0),
+                Diagnostic(DescriptorNotPreceded).WithLocation(1),
+            };
+
+            await VerifyCSharpFixAsync(testCode, expected, fixedCode, CancellationToken.None).ConfigureAwait(false);
+        }
     }
 }