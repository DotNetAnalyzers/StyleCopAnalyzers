﻿// Copyright (c) Tunnel Vision Laboratories, LLC. All Rights Reserved.
// Licensed under the MIT License. See LICENSE in the project root for license information.

#nullable disable

namespace StyleCop.Analyzers.Test.CSharp9.SpacingRules
{
    using System.Linq;
    using System.Threading;
    using System.Threading.Tasks;
    using Microsoft.CodeAnalysis;
    using Microsoft.CodeAnalysis.Testing;
    using StyleCop.Analyzers.Test.CSharp8.SpacingRules;
    using Xunit;
    using static StyleCop.Analyzers.SpacingRules.SA1008OpeningParenthesisMustBeSpacedCorrectly;
    using static StyleCop.Analyzers.Test.Verifiers.StyleCopCodeFixVerifier<
        StyleCop.Analyzers.SpacingRules.SA1008OpeningParenthesisMustBeSpacedCorrectly,
        StyleCop.Analyzers.SpacingRules.TokenSpacingCodeFixProvider>;

    public partial class SA1008CSharp9UnitTests : SA1008CSharp8UnitTests
    {
        [Fact]
        [WorkItem(3230, "https://github.com/DotNetAnalyzers/StyleCopAnalyzers/issues/3230")]
        public async Task TestParenthesizedPatternAsync()
        {
            const string testCode = @"
class C
{
    void Method(int b)
    {
        _ = b is{|#0:(|} >= 0 and <= 31) or 127;
        _ = b is{|#1:(|}>= 0 and <= 31) or 127;
        _ = b is {|#2:(|} >= 0 and <= 31) or 127;
    }
}";
            const string fixedCode = @"
class C
{
    void Method(int b)
    {
        _ = b is (>= 0 and <= 31) or 127;
        _ = b is (>= 0 and <= 31) or 127;
        _ = b is (>= 0 and <= 31) or 127;
    }
}";

            await new CSharpTest()
            {
                ReferenceAssemblies = ReferenceAssemblies.Net.Net50,
                ExpectedDiagnostics =
                {
                    // /0/Test0.cs(6,17): warning SA1008: Opening parenthesis should be preceded by a space.
                    Diagnostic(DescriptorPreceded).WithLocation(0),

                    // /0/Test0.cs(6,17): warning SA1008: Opening parenthesis should not be followed by a space.
                    Diagnostic(DescriptorNotFollowed).WithLocation(0),

                    // /0/Test0.cs(7,17): warning SA1008: Opening parenthesis should be preceded by a space.
                    Diagnostic(DescriptorPreceded).WithLocation(1),

                    // /0/Test0.cs(8,18): warning SA1008: Opening parenthesis should not be followed by a space.
                    Diagnostic(DescriptorNotFollowed).WithLocation(2),
                },
                TestCode = testCode,
                FixedCode = fixedCode,
            }.RunAsync(CancellationToken.None).ConfigureAwait(false);
        }

        [Fact]
        [WorkItem(3476, "https://github.com/DotNetAnalyzers/StyleCopAnalyzers/issues/3476")]
        public async Task TestLogicalTuplePatternAsync()
        {
            const string testCode = @"
class C
{
    void Method((int, int) c)
    {
        _ = c is (1, 1) or (2, 2);
        _ = c is (1, 1) and (1, 1);
        _ = c is not (2, 2);
    }
}";

            await VerifyCSharpDiagnosticAsync(testCode, DiagnosticResult.EmptyDiagnosticResults, CancellationToken.None).ConfigureAwait(false);
        }

        [Theory]
        [InlineData("")]
        [InlineData(" ")]
        [InlineData("\n")]
        [InlineData("\n ")]
        [WorkItem(2354, "https://github.com/DotNetAnalyzers/StyleCopAnalyzers/issues/2354")]
        public async Task TestDeconstructionInTopLevelProgramAsync(string prefix)
        {
            var testCode = $@"{prefix}{{|#0:(|}} var a, var b) = (1, 2);";
            var fixedCode = $@"{prefix}(var a, var b) = (1, 2);";

            await new CSharpTest()
            {
                TestState =
                {
                    OutputKind = OutputKind.ConsoleApplication,
                    Sources = { testCode },
                },
                ExpectedDiagnostics =
                {
                    // /0/Test0.cs(1,1): warning SA1008: Opening parenthesis should not be followed by a space.
                    Diagnostic(DescriptorNotFollowed).WithLocation(0),
                },
                FixedCode = fixedCode,
            }.RunAsync(CancellationToken.None).ConfigureAwait(false);
        }

        [Fact]
<<<<<<< HEAD
        [WorkItem(3973, "https://github.com/DotNetAnalyzers/StyleCopAnalyzers/issues/3973")]
        public async Task TestStaticLambdaSpacingAsync()
        {
            var testCode = @"using System;

public class TestClass
{
    public void TestMethod()
    {
        Func<int, int> identity = static{|#0:(|}int value) => value;
    }
}
";

            var fixedCode = @"using System;

public class TestClass
{
    public void TestMethod()
    {
        Func<int, int> identity = static (int value) => value;
    }
}
";

            await VerifyCSharpFixAsync(testCode, Diagnostic(DescriptorPreceded).WithLocation(0), fixedCode, CancellationToken.None).ConfigureAwait(false);
=======
        [WorkItem(3968, "https://github.com/DotNetAnalyzers/StyleCopAnalyzers/issues/3968")]
        public async Task TestLogicalPatternsWithParenthesesAsync()
        {
            const string testCode = @"
class C
{
    void M(int value)
    {
        _ = value is not{|#0:(|}> 0);
        _ = value is > 0 and{|#1:(|}< 5);
        _ = value is > 0 and {|#2:(|} < 5);
        _ = value is > 10 or{|#3:(|}< 5);
        _ = value is > 10 or {|#4:(|} < 5);
    }
}";

            const string fixedCode = @"
class C
{
    void M(int value)
    {
        _ = value is not (> 0);
        _ = value is > 0 and (< 5);
        _ = value is > 0 and (< 5);
        _ = value is > 10 or (< 5);
        _ = value is > 10 or (< 5);
    }
}";

            DiagnosticResult[] expected =
            {
                Diagnostic(DescriptorPreceded).WithLocation(0),
                Diagnostic(DescriptorPreceded).WithLocation(1),
                Diagnostic(DescriptorNotFollowed).WithLocation(2),
                Diagnostic(DescriptorPreceded).WithLocation(3),
                Diagnostic(DescriptorNotFollowed).WithLocation(4),
            };
            await VerifyCSharpFixAsync(testCode, expected, fixedCode, CancellationToken.None).ConfigureAwait(false);
>>>>>>> 1c990cc5
        }
    }
}<|MERGE_RESOLUTION|>--- conflicted
+++ resolved
@@ -112,34 +112,6 @@
         }
 
         [Fact]
-<<<<<<< HEAD
-        [WorkItem(3973, "https://github.com/DotNetAnalyzers/StyleCopAnalyzers/issues/3973")]
-        public async Task TestStaticLambdaSpacingAsync()
-        {
-            var testCode = @"using System;
-
-public class TestClass
-{
-    public void TestMethod()
-    {
-        Func<int, int> identity = static{|#0:(|}int value) => value;
-    }
-}
-";
-
-            var fixedCode = @"using System;
-
-public class TestClass
-{
-    public void TestMethod()
-    {
-        Func<int, int> identity = static (int value) => value;
-    }
-}
-";
-
-            await VerifyCSharpFixAsync(testCode, Diagnostic(DescriptorPreceded).WithLocation(0), fixedCode, CancellationToken.None).ConfigureAwait(false);
-=======
         [WorkItem(3968, "https://github.com/DotNetAnalyzers/StyleCopAnalyzers/issues/3968")]
         public async Task TestLogicalPatternsWithParenthesesAsync()
         {
@@ -178,7 +150,35 @@
                 Diagnostic(DescriptorNotFollowed).WithLocation(4),
             };
             await VerifyCSharpFixAsync(testCode, expected, fixedCode, CancellationToken.None).ConfigureAwait(false);
->>>>>>> 1c990cc5
+        }
+
+        [Fact]
+        [WorkItem(3973, "https://github.com/DotNetAnalyzers/StyleCopAnalyzers/issues/3973")]
+        public async Task TestStaticLambdaSpacingAsync()
+        {
+            var testCode = @"using System;
+
+public class TestClass
+{
+    public void TestMethod()
+    {
+        Func<int, int> identity = static{|#0:(|}int value) => value;
+    }
+}
+";
+
+            var fixedCode = @"using System;
+
+public class TestClass
+{
+    public void TestMethod()
+    {
+        Func<int, int> identity = static (int value) => value;
+    }
+}
+";
+
+            await VerifyCSharpFixAsync(testCode, Diagnostic(DescriptorPreceded).WithLocation(0), fixedCode, CancellationToken.None).ConfigureAwait(false);
         }
     }
 }