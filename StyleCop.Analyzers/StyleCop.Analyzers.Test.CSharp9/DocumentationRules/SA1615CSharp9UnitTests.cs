--- conflicted
+++ resolved
@@ -5,40 +5,14 @@
 {
     using System.Threading;
     using System.Threading.Tasks;
-<<<<<<< HEAD
+    using Microsoft.CodeAnalysis.Testing;
     using StyleCop.Analyzers.Test.CSharp8.DocumentationRules;
     using Xunit;
     using static StyleCop.Analyzers.Test.Verifiers.CustomDiagnosticVerifier<StyleCop.Analyzers.DocumentationRules.SA1615ElementReturnValueMustBeDocumented>;
-=======
-    using Microsoft.CodeAnalysis.Testing;
-    using StyleCop.Analyzers.Test.CSharp8.DocumentationRules;
-    using Xunit;
-    using static StyleCop.Analyzers.Test.Verifiers.StyleCopDiagnosticVerifier<StyleCop.Analyzers.DocumentationRules.SA1615ElementReturnValueMustBeDocumented>;
->>>>>>> 1c990cc5
 
     public partial class SA1615CSharp9UnitTests : SA1615CSharp8UnitTests
     {
         [Fact]
-<<<<<<< HEAD
-        [WorkItem(3971, "https://github.com/DotNetAnalyzers/StyleCopAnalyzers/issues/3971")]
-        public async Task TestPartialMethodDeclarationMissingReturnsDocumentationAsync()
-        {
-            var testCode = @"
-/// <summary>
-/// Tests a partial method.
-/// </summary>
-public partial class TestClass
-{
-    /// <summary>Declaration.</summary>
-    public partial {|#0:int|} TestMethod(int value);
-
-    public partial int TestMethod(int value) => value;
-}";
-
-            var expected = Diagnostic().WithLocation(0);
-
-            await VerifyCSharpDiagnosticAsync(testCode, new[] { expected }, CancellationToken.None).ConfigureAwait(false);
-=======
         [WorkItem(3975, "https://github.com/DotNetAnalyzers/StyleCopAnalyzers/issues/3975")]
         public async Task TestCovariantOverrideMissingReturnsDocumentationAsync()
         {
@@ -96,7 +70,27 @@
 ";
 
             await VerifyCSharpDiagnosticAsync(testCode, DiagnosticResult.EmptyDiagnosticResults, CancellationToken.None).ConfigureAwait(false);
->>>>>>> 1c990cc5
+        }
+
+        [Fact]
+        [WorkItem(3971, "https://github.com/DotNetAnalyzers/StyleCopAnalyzers/issues/3971")]
+        public async Task TestPartialMethodDeclarationMissingReturnsDocumentationAsync()
+        {
+            var testCode = @"
+/// <summary>
+/// Tests a partial method.
+/// </summary>
+public partial class TestClass
+{
+    /// <summary>Declaration.</summary>
+    public partial {|#0:int|} TestMethod(int value);
+
+    public partial int TestMethod(int value) => value;
+}";
+
+            var expected = Diagnostic().WithLocation(0);
+
+            await VerifyCSharpDiagnosticAsync(testCode, new[] { expected }, CancellationToken.None).ConfigureAwait(false);
         }
     }
 }