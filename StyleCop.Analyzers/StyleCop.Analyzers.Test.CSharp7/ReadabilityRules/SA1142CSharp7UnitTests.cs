--- conflicted
+++ resolved
@@ -18,11 +18,7 @@
     /// </summary>
     /// <seealso cref="SA1142ReferToTupleElementsByName"/>
     /// <seealso cref="SA1142CodeFixProvider"/>
-<<<<<<< HEAD
-    public class SA1142CSharp7UnitTests : SA1142UnitTests
-=======
-    public partial class SA1142CSharp7UnitTests
->>>>>>> f5843ae3
+    public partial class SA1142CSharp7UnitTests : SA1142UnitTests
     {
         /// <summary>
         /// Validate that tuple fields that are referenced by their name will not produce any diagnostics.
