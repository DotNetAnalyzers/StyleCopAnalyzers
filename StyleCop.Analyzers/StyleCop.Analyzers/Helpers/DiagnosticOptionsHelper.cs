--- conflicted
+++ resolved
@@ -60,12 +60,8 @@
         /// <returns>
         /// True if the diagnostic is currently suppressed.
         /// </returns>
-        internal static bool IsAnalyzerSuppressed(this Compilation compilation, string diagnosticId, bool enabledByDefault = true)
+        internal static bool IsAnalyzerSuppressed(this Compilation compilation, string diagnosticId)
         {
-<<<<<<< HEAD
-            var reportDiagnostic = compilation.Options.SpecificDiagnosticOptions.GetValueOrDefault(diagnosticId, ReportDiagnostic.Default);
-            return reportDiagnostic == ReportDiagnostic.Default ? !enabledByDefault : reportDiagnostic == ReportDiagnostic.Suppress;
-=======
             return compilation.Options.IsAnalyzerSuppressed(diagnosticId);
         }
 
@@ -86,10 +82,10 @@
         /// <param name="compilationOptions">The compilation options that will be used to determine if the diagnostic is currently suppressed.</param>
         /// <param name="diagnosticId">The diagnostic identifier to check.</param>
         /// <returns>True if the diagnostic is currently suppressed.</returns>
-        internal static bool IsAnalyzerSuppressed(this CompilationOptions compilationOptions, string diagnosticId)
+        internal static bool IsAnalyzerSuppressed(this CompilationOptions compilationOptions, string diagnosticId, bool enabledByDefault = true)
         {
-            return compilationOptions.SpecificDiagnosticOptions.GetValueOrDefault(diagnosticId, ReportDiagnostic.Default) == ReportDiagnostic.Suppress;
->>>>>>> c9fb5f02
+            var reportDiagnostic = compilationOptions.SpecificDiagnosticOptions.GetValueOrDefault(diagnosticId, ReportDiagnostic.Default);
+            return reportDiagnostic == ReportDiagnostic.Default ? !enabledByDefault : reportDiagnostic == ReportDiagnostic.Suppress;
         }
 
         /// <summary>
