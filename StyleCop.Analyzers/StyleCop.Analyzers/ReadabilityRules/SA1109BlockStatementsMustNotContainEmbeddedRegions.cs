--- conflicted
+++ resolved
@@ -36,17 +36,12 @@
         private static readonly LocalizableString Description = new LocalizableResourceString(nameof(ReadabilityResources.SA1109Description), ReadabilityResources.ResourceManager, typeof(ReadabilityResources));
         private static readonly string HelpLink = "https://github.com/DotNetAnalyzers/StyleCopAnalyzers/blob/master/documentation/SA1109.md";
 
-<<<<<<< HEAD
         /// <summary>
         /// Gets the diagnostic descriptor for SA1109.
         /// </summary>
         /// <value>The <see cref="DiagnosticDescriptor"/> for SA1109.</value>
         public static DiagnosticDescriptor SA1109Descriptor { get; } =
-            new DiagnosticDescriptor(DiagnosticId, Title, MessageFormat, Category, DiagnosticSeverity.Warning, AnalyzerConstants.EnabledByDefault, Description, HelpLink);
-=======
-        private static readonly DiagnosticDescriptor Descriptor =
-            new DiagnosticDescriptor(DiagnosticId, Title, MessageFormat, AnalyzerCategory.ReadabilityRules, DiagnosticSeverity.Warning, AnalyzerConstants.DisabledNoTests, Description, HelpLink);
->>>>>>> 402fb59a
+            new DiagnosticDescriptor(DiagnosticId, Title, MessageFormat, AnalyzerCategory.ReadabilityRules, DiagnosticSeverity.Warning, AnalyzerConstants.EnabledByDefault, Description, HelpLink);
 
         /// <inheritdoc/>
         public override ImmutableArray<DiagnosticDescriptor> SupportedDiagnostics { get; } =
