﻿// Copyright (c) Tunnel Vision Laboratories, LLC. All Rights Reserved.
// Licensed under the Apache License, Version 2.0. See LICENSE in the project root for license information.

namespace StyleCop.Analyzers.DocumentationRules
{
    using System;
    using System.Collections.Generic;
    using System.Collections.Immutable;
    using System.Linq;
    using System.Xml.Linq;
    using Helpers;
    using Microsoft.CodeAnalysis;
    using Microsoft.CodeAnalysis.CSharp;
    using Microsoft.CodeAnalysis.CSharp.Syntax;
    using Microsoft.CodeAnalysis.Diagnostics;

    /// <summary>
    /// A C# method, constructor, delegate or indexer element is missing documentation for one or more of its
    /// parameters.
    /// </summary>
    /// <remarks>
    /// <para>C# syntax provides a mechanism for inserting documentation for classes and elements directly into the
    /// code, through the use of XML documentation headers. For an introduction to these headers and a description of
    /// the header syntax, see the following article:
    /// <see href="http://msdn.microsoft.com/en-us/magazine/cc302121.aspx">XML Comments Let You Build Documentation
    /// Directly From Your Visual Studio .NET Source Files</see>.</para>
    ///
    /// <para>A violation of this rule occurs if an element containing parameters is missing documentation for one or
    /// more of its parameters.</para>
    /// </remarks>
    [DiagnosticAnalyzer(LanguageNames.CSharp)]
    internal class SA1611ElementParametersMustBeDocumented : ElementDocumentationBase
    {
        /// <summary>
        /// The ID for diagnostics produced by the <see cref="SA1611ElementParametersMustBeDocumented"/> analyzer.
        /// </summary>
        public const string DiagnosticId = "SA1611";
        private static readonly LocalizableString Title = new LocalizableResourceString(nameof(DocumentationResources.SA1611Title), DocumentationResources.ResourceManager, typeof(DocumentationResources));
        private static readonly LocalizableString MessageFormat = new LocalizableResourceString(nameof(DocumentationResources.SA1611MessageFormat), DocumentationResources.ResourceManager, typeof(DocumentationResources));
        private static readonly LocalizableString Description = new LocalizableResourceString(nameof(DocumentationResources.SA1611Description), DocumentationResources.ResourceManager, typeof(DocumentationResources));
        private static readonly string HelpLink = "https://github.com/DotNetAnalyzers/StyleCopAnalyzers/blob/master/documentation/SA1611.md";

        private static readonly DiagnosticDescriptor Descriptor =
            new DiagnosticDescriptor(DiagnosticId, Title, MessageFormat, AnalyzerCategory.DocumentationRules, DiagnosticSeverity.Warning, AnalyzerConstants.EnabledByDefault, Description, HelpLink);

<<<<<<< HEAD
        private static readonly ImmutableArray<SyntaxKind> HandledSyntaxKinds =
            ImmutableArray.Create(
                SyntaxKind.MethodDeclaration,
                SyntaxKind.ConstructorDeclaration,
                SyntaxKind.DelegateDeclaration,
                SyntaxKind.IndexerDeclaration,
                SyntaxKind.OperatorDeclaration,
                SyntaxKind.ConversionOperatorDeclaration);

        private static readonly Action<SyntaxNodeAnalysisContext> SyntaxNodeAction = HandleSyntaxNode;
=======
        public SA1611ElementParametersMustBeDocumented()
            : base(matchElementName: XmlCommentHelper.ParamXmlTag, inheritDocSuppressesWarnings: true)
        {
        }
>>>>>>> 5db7b46b

        /// <inheritdoc/>
        public override ImmutableArray<DiagnosticDescriptor> SupportedDiagnostics { get; } =
            ImmutableArray.Create(Descriptor);

        /// <inheritdoc/>
        protected override void HandleXmlElement(SyntaxNodeAnalysisContext context, IEnumerable<XmlNodeSyntax> syntaxList, params Location[] diagnosticLocations)
        {
<<<<<<< HEAD
            context.ConfigureGeneratedCodeAnalysis(GeneratedCodeAnalysisFlags.None);
            context.EnableConcurrentExecution();

            context.RegisterSyntaxNodeAction(SyntaxNodeAction, HandledSyntaxKinds);
=======
            var node = context.Node;
            var parameterList = GetParameters(node);
            if (parameterList == null)
            {
                return;
            }

            var xmlParameterNames = syntaxList
                .Select(XmlCommentHelper.GetFirstAttributeOrDefault<XmlNameAttributeSyntax>)
                .Where(x => x != null)
                .Select(x => x.Identifier.Identifier.ValueText);

            ReportMissingParameters(context, parameterList, xmlParameterNames);
>>>>>>> 5db7b46b
        }

        /// <inheritdoc/>
        protected override void HandleCompleteDocumentation(SyntaxNodeAnalysisContext context, XElement completeDocumentation, params Location[] diagnosticLocations)
        {
            var node = context.Node;
            var parameterList = GetParameters(node);
            if (parameterList == null)
            {
                return;
            }

            // We are working with an <include> element
            var paramElements = completeDocumentation.Nodes()
                .OfType<XElement>()
                .Where(e => e.Name == XmlCommentHelper.ParamXmlTag);

            var xmlParameterNames = paramElements
                .SelectMany(p => p.Attributes().Where(a => a.Name == "name"))
                .Select(a => a.Value);

            ReportMissingParameters(context, parameterList, xmlParameterNames);
        }

        private static IEnumerable<ParameterSyntax> GetParameters(SyntaxNode node)
        {
            return (node as BaseMethodDeclarationSyntax)?.ParameterList?.Parameters
                ?? (node as IndexerDeclarationSyntax)?.ParameterList?.Parameters
                ?? (node as DelegateDeclarationSyntax)?.ParameterList?.Parameters;
        }

        private static void ReportMissingParameters(SyntaxNodeAnalysisContext context, IEnumerable<ParameterSyntax> parameterList, IEnumerable<string> documentationParameterNames)
        {
            foreach (var parameter in parameterList)
            {
                if (!documentationParameterNames.Any(x => x == parameter.Identifier.ValueText))
                {
                    context.ReportDiagnostic(Diagnostic.Create(Descriptor, parameter.Identifier.GetLocation(), parameter.Identifier.ValueText));
                }
            }
        }
    }
}<|MERGE_RESOLUTION|>--- conflicted
+++ resolved
@@ -3,14 +3,12 @@
 
 namespace StyleCop.Analyzers.DocumentationRules
 {
-    using System;
     using System.Collections.Generic;
     using System.Collections.Immutable;
     using System.Linq;
     using System.Xml.Linq;
     using Helpers;
     using Microsoft.CodeAnalysis;
-    using Microsoft.CodeAnalysis.CSharp;
     using Microsoft.CodeAnalysis.CSharp.Syntax;
     using Microsoft.CodeAnalysis.Diagnostics;
 
@@ -43,23 +41,10 @@
         private static readonly DiagnosticDescriptor Descriptor =
             new DiagnosticDescriptor(DiagnosticId, Title, MessageFormat, AnalyzerCategory.DocumentationRules, DiagnosticSeverity.Warning, AnalyzerConstants.EnabledByDefault, Description, HelpLink);
 
-<<<<<<< HEAD
-        private static readonly ImmutableArray<SyntaxKind> HandledSyntaxKinds =
-            ImmutableArray.Create(
-                SyntaxKind.MethodDeclaration,
-                SyntaxKind.ConstructorDeclaration,
-                SyntaxKind.DelegateDeclaration,
-                SyntaxKind.IndexerDeclaration,
-                SyntaxKind.OperatorDeclaration,
-                SyntaxKind.ConversionOperatorDeclaration);
-
-        private static readonly Action<SyntaxNodeAnalysisContext> SyntaxNodeAction = HandleSyntaxNode;
-=======
         public SA1611ElementParametersMustBeDocumented()
             : base(matchElementName: XmlCommentHelper.ParamXmlTag, inheritDocSuppressesWarnings: true)
         {
         }
->>>>>>> 5db7b46b
 
         /// <inheritdoc/>
         public override ImmutableArray<DiagnosticDescriptor> SupportedDiagnostics { get; } =
@@ -68,12 +53,6 @@
         /// <inheritdoc/>
         protected override void HandleXmlElement(SyntaxNodeAnalysisContext context, IEnumerable<XmlNodeSyntax> syntaxList, params Location[] diagnosticLocations)
         {
-<<<<<<< HEAD
-            context.ConfigureGeneratedCodeAnalysis(GeneratedCodeAnalysisFlags.None);
-            context.EnableConcurrentExecution();
-
-            context.RegisterSyntaxNodeAction(SyntaxNodeAction, HandledSyntaxKinds);
-=======
             var node = context.Node;
             var parameterList = GetParameters(node);
             if (parameterList == null)
@@ -87,7 +66,6 @@
                 .Select(x => x.Identifier.Identifier.ValueText);
 
             ReportMissingParameters(context, parameterList, xmlParameterNames);
->>>>>>> 5db7b46b
         }
 
         /// <inheritdoc/>
