--- conflicted
+++ resolved
@@ -5,11 +5,8 @@
 {
     using System;
     using System.Collections.Immutable;
-<<<<<<< HEAD
+    using System.Globalization;
     using System.Xml.Linq;
-=======
-    using System.Globalization;
->>>>>>> 1f6c9295
     using Microsoft.CodeAnalysis;
     using Microsoft.CodeAnalysis.CSharp;
     using Microsoft.CodeAnalysis.CSharp.Syntax;
