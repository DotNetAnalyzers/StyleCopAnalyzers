﻿// Copyright (c) Tunnel Vision Laboratories, LLC. All Rights Reserved.
// Licensed under the Apache License, Version 2.0. See LICENSE in the project root for license information.

namespace StyleCop.Analyzers.Settings.ObjectModel
{
    using LightJson;

    internal class LayoutSettings
    {
        /// <summary>
        /// This is the backing field for the <see cref="NewlineAtEndOfFile"/> property.
        /// </summary>
<<<<<<< HEAD
        [JsonProperty("newlineAtEndOfFile", DefaultValueHandling = DefaultValueHandling.Include)]
        private OptionSetting newlineAtEndOfFile;

        [JsonProperty("allowConsecutiveUsings", DefaultValueHandling = DefaultValueHandling.Include)]
        private bool allowConsecutiveUsings;
=======
        private EndOfFileHandling newlineAtEndOfFile;
>>>>>>> 834c2db1

        /// <summary>
        /// Initializes a new instance of the <see cref="LayoutSettings"/> class.
        /// </summary>
        protected internal LayoutSettings()
        {
            this.newlineAtEndOfFile = OptionSetting.Allow;
            this.allowConsecutiveUsings = true;
        }

<<<<<<< HEAD
        public OptionSetting NewlineAtEndOfFile =>
=======
        /// <summary>
        /// Initializes a new instance of the <see cref="LayoutSettings"/> class.
        /// </summary>
        /// <param name="layoutSettingsObject">The JSON object containing the settings.</param>
        protected internal LayoutSettings(JsonObject layoutSettingsObject)
            : this()
        {
            foreach (var kvp in layoutSettingsObject)
            {
                switch (kvp.Key)
                {
                case "newlineAtEndOfFile":
                    this.newlineAtEndOfFile = kvp.ToEnumValue<EndOfFileHandling>();
                    break;

                default:
                    break;
                }
            }
        }

        public EndOfFileHandling NewlineAtEndOfFile =>
>>>>>>> 834c2db1
            this.newlineAtEndOfFile;

        public bool AllowConsecutiveUsings =>
            this.allowConsecutiveUsings;
    }
}<|MERGE_RESOLUTION|>--- conflicted
+++ resolved
@@ -10,15 +10,12 @@
         /// <summary>
         /// This is the backing field for the <see cref="NewlineAtEndOfFile"/> property.
         /// </summary>
-<<<<<<< HEAD
-        [JsonProperty("newlineAtEndOfFile", DefaultValueHandling = DefaultValueHandling.Include)]
         private OptionSetting newlineAtEndOfFile;
 
-        [JsonProperty("allowConsecutiveUsings", DefaultValueHandling = DefaultValueHandling.Include)]
+        /// <summary>
+        /// This is the backing field for the <see cref="AllowConsecutiveUsings"/> property.
+        /// </summary>
         private bool allowConsecutiveUsings;
-=======
-        private EndOfFileHandling newlineAtEndOfFile;
->>>>>>> 834c2db1
 
         /// <summary>
         /// Initializes a new instance of the <see cref="LayoutSettings"/> class.
@@ -29,9 +26,6 @@
             this.allowConsecutiveUsings = true;
         }
 
-<<<<<<< HEAD
-        public OptionSetting NewlineAtEndOfFile =>
-=======
         /// <summary>
         /// Initializes a new instance of the <see cref="LayoutSettings"/> class.
         /// </summary>
@@ -44,7 +38,11 @@
                 switch (kvp.Key)
                 {
                 case "newlineAtEndOfFile":
-                    this.newlineAtEndOfFile = kvp.ToEnumValue<EndOfFileHandling>();
+                    this.newlineAtEndOfFile = kvp.ToEnumValue<OptionSetting>();
+                    break;
+
+                case "allowConsecutiveUsings":
+                    this.allowConsecutiveUsings = kvp.ToBooleanValue();
                     break;
 
                 default:
@@ -53,8 +51,7 @@
             }
         }
 
-        public EndOfFileHandling NewlineAtEndOfFile =>
->>>>>>> 834c2db1
+        public OptionSetting NewlineAtEndOfFile =>
             this.newlineAtEndOfFile;
 
         public bool AllowConsecutiveUsings =>
