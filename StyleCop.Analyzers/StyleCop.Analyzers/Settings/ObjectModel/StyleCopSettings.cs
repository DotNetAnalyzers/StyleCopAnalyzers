--- conflicted
+++ resolved
@@ -10,7 +10,6 @@
         /// <summary>
         /// This is the backing field for the <see cref="Indentation"/> property.
         /// </summary>
-        [JsonProperty("indentation", DefaultValueHandling = DefaultValueHandling.Ignore)]
         private IndentationSettings indentation;
 
         /// <summary>
@@ -64,10 +63,6 @@
             this.documentationRules = new DocumentationSettings();
         }
 
-<<<<<<< HEAD
-        public IndentationSettings Indentation =>
-            this.indentation;
-=======
         protected internal StyleCopSettings(JsonObject settingsObject)
             : this()
         {
@@ -76,6 +71,11 @@
                 var childSettingsObject = kvp.Value.AsJsonObject;
                 switch (kvp.Key)
                 {
+                case "indentation":
+                    kvp.AssertIsObject();
+                    this.indentation = new IndentationSettings(childSettingsObject);
+                    break;
+
                 case "spacingRules":
                     kvp.AssertIsObject();
                     this.spacingRules = new SpacingSettings(childSettingsObject);
@@ -116,7 +116,9 @@
                 }
             }
         }
->>>>>>> 834c2db1
+
+        public IndentationSettings Indentation =>
+            this.indentation;
 
         public SpacingSettings SpacingRules =>
             this.spacingRules;
