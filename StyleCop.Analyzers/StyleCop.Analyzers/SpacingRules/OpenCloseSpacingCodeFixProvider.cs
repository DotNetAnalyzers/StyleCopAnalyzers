--- conflicted
+++ resolved
@@ -33,11 +33,8 @@
         private static readonly ImmutableArray<string> FixableDiagnostics =
             ImmutableArray.Create(
                 SA1000KeywordsMustBeSpacedCorrectly.DiagnosticId,
-<<<<<<< HEAD
+                SA1002SemicolonsMustBeSpacedCorrectly.DiagnosticId,
                 SA1006PreprocessorKeywordsMustNotBePrecededBySpace.DiagnosticId,
-=======
-                SA1002SemicolonsMustBeSpacedCorrectly.DiagnosticId,
->>>>>>> 4ff06f15
                 SA1008OpeningParenthesisMustBeSpacedCorrectly.DiagnosticId,
                 SA1009ClosingParenthesisMustBeSpacedCorrectly.DiagnosticId,
                 SA1011ClosingSquareBracketsMustBeSpacedCorrectly.DiagnosticId,
