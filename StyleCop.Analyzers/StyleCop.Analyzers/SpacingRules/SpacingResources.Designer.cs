﻿//------------------------------------------------------------------------------
// <auto-generated>
//     This code was generated by a tool.
//     Runtime Version:4.0.30319.42000
//
//     Changes to this file may cause incorrect behavior and will be lost if
//     the code is regenerated.
// </auto-generated>
//------------------------------------------------------------------------------

namespace StyleCop.Analyzers.SpacingRules {
    using System;
    using System.Reflection;
    
    
    /// <summary>
    ///   A strongly-typed resource class, for looking up localized strings, etc.
    /// </summary>
    // This class was auto-generated by the StronglyTypedResourceBuilder
    // class via a tool like ResGen or Visual Studio.
    // To add or remove a member, edit your .ResX file then rerun ResGen
    // with the /str option, or rebuild your VS project.
    [global::System.CodeDom.Compiler.GeneratedCodeAttribute("System.Resources.Tools.StronglyTypedResourceBuilder", "4.0.0.0")]
    [global::System.Diagnostics.DebuggerNonUserCodeAttribute()]
    [global::System.Runtime.CompilerServices.CompilerGeneratedAttribute()]
    internal class SpacingResources {
        
        private static global::System.Resources.ResourceManager resourceMan;
        
        private static global::System.Globalization.CultureInfo resourceCulture;
        
        [global::System.Diagnostics.CodeAnalysis.SuppressMessageAttribute("Microsoft.Performance", "CA1811:AvoidUncalledPrivateCode")]
        internal SpacingResources() {
        }
        
        /// <summary>
        ///   Returns the cached ResourceManager instance used by this class.
        /// </summary>
        [global::System.ComponentModel.EditorBrowsableAttribute(global::System.ComponentModel.EditorBrowsableState.Advanced)]
        internal static global::System.Resources.ResourceManager ResourceManager {
            get {
                if (object.ReferenceEquals(resourceMan, null)) {
                    global::System.Resources.ResourceManager temp = new global::System.Resources.ResourceManager("StyleCop.Analyzers.SpacingRules.SpacingResources", typeof(SpacingResources).GetTypeInfo().Assembly);
                    resourceMan = temp;
                }
                return resourceMan;
            }
        }
        
        /// <summary>
        ///   Overrides the current thread's CurrentUICulture property for all
        ///   resource lookups using this strongly typed resource class.
        /// </summary>
        [global::System.ComponentModel.EditorBrowsableAttribute(global::System.ComponentModel.EditorBrowsableState.Advanced)]
        internal static global::System.Globalization.CultureInfo Culture {
            get {
                return resourceCulture;
            }
            set {
                resourceCulture = value;
            }
        }
        
        /// <summary>
        ///   Looks up a localized string similar to Fix spacing.
        /// </summary>
        internal static string OpenCloseSpacingCodeFix {
            get {
                return ResourceManager.GetString("OpenCloseSpacingCodeFix", resourceCulture);
            }
        }
        
        /// <summary>
        ///   Looks up a localized string similar to Fix spacing.
        /// </summary>
        internal static string SA1001CodeFix {
            get {
                return ResourceManager.GetString("SA1001CodeFix", resourceCulture);
            }
        }
        
        /// <summary>
        ///   Looks up a localized string similar to Fix spacing.
        /// </summary>
        internal static string SA1003CodeFix {
            get {
                return ResourceManager.GetString("SA1003CodeFix", resourceCulture);
            }
        }
        
        /// <summary>
        ///   Looks up a localized string similar to Fix spacing.
        /// </summary>
        internal static string SA1004CodeFix {
            get {
                return ResourceManager.GetString("SA1004CodeFix", resourceCulture);
            }
        }
        
        /// <summary>
        ///   Looks up a localized string similar to A line within a documentation header above a C# element does not begin with a single space..
        /// </summary>
        internal static string SA1004Description {
            get {
                return ResourceManager.GetString("SA1004Description", resourceCulture);
            }
        }
        
        /// <summary>
        ///   Looks up a localized string similar to Documentation line must begin with a space..
        /// </summary>
        internal static string SA1004MessageFormat {
            get {
                return ResourceManager.GetString("SA1004MessageFormat", resourceCulture);
            }
        }
        
        /// <summary>
        ///   Looks up a localized string similar to Documentation lines must begin with single space.
        /// </summary>
        internal static string SA1004Title {
            get {
                return ResourceManager.GetString("SA1004Title", resourceCulture);
            }
        }
        
        /// <summary>
        ///   Looks up a localized string similar to Fix spacing.
        /// </summary>
        internal static string SA1005CodeFix {
            get {
                return ResourceManager.GetString("SA1005CodeFix", resourceCulture);
            }
        }
        
        /// <summary>
        ///   Looks up a localized string similar to A single-line comment within a C# code file does not begin with a single space..
        /// </summary>
        internal static string SA1005Description {
            get {
                return ResourceManager.GetString("SA1005Description", resourceCulture);
            }
        }
        
        /// <summary>
        ///   Looks up a localized string similar to Single line comment must begin with a space..
        /// </summary>
        internal static string SA1005MessageFormat {
            get {
                return ResourceManager.GetString("SA1005MessageFormat", resourceCulture);
            }
        }
        
        /// <summary>
        ///   Looks up a localized string similar to Single line comments must begin with single space.
        /// </summary>
        internal static string SA1005Title {
            get {
                return ResourceManager.GetString("SA1005Title", resourceCulture);
            }
        }
        
        /// <summary>
        ///   Looks up a localized string similar to A C# preprocessor-type keyword is preceded by space..
        /// </summary>
        internal static string SA1006Description {
            get {
                return ResourceManager.GetString("SA1006Description", resourceCulture);
            }
        }
        
        /// <summary>
        ///   Looks up a localized string similar to Preprocessor keyword &apos;{0}&apos; must not be preceded by a space..
        /// </summary>
        internal static string SA1006MessageFormat {
            get {
                return ResourceManager.GetString("SA1006MessageFormat", resourceCulture);
            }
        }
        
        /// <summary>
        ///   Looks up a localized string similar to Preprocessor keywords must not be preceded by space.
        /// </summary>
        internal static string SA1006Title {
            get {
                return ResourceManager.GetString("SA1006Title", resourceCulture);
            }
        }
        
        /// <summary>
        ///   Looks up a localized string similar to The operator keyword within a C# operator overload method is not followed by any whitespace..
        /// </summary>
        internal static string SA1007Description {
            get {
                return ResourceManager.GetString("SA1007Description", resourceCulture);
            }
        }
        
        /// <summary>
        ///   Looks up a localized string similar to Operator keyword must be followed by a space..
        /// </summary>
        internal static string SA1007MessageFormat {
            get {
                return ResourceManager.GetString("SA1007MessageFormat", resourceCulture);
            }
        }
        
        /// <summary>
        ///   Looks up a localized string similar to Operator keyword must be followed by space.
        /// </summary>
        internal static string SA1007Title {
            get {
                return ResourceManager.GetString("SA1007Title", resourceCulture);
            }
        }
        
        /// <summary>
        ///   Looks up a localized string similar to Fix spacing.
        /// </summary>
        internal static string SA1008CodeFix {
            get {
                return ResourceManager.GetString("SA1008CodeFix", resourceCulture);
            }
        }
        
        /// <summary>
        ///   Looks up a localized string similar to An opening attribute bracket within a C# element is not spaced correctly..
        /// </summary>
        internal static string SA1016Description {
            get {
                return ResourceManager.GetString("SA1016Description", resourceCulture);
            }
        }
        
        /// <summary>
        ///   Looks up a localized string similar to Opening attribute brackets must not be followed by a space..
        /// </summary>
        internal static string SA1016MessageFormat {
            get {
                return ResourceManager.GetString("SA1016MessageFormat", resourceCulture);
            }
        }
        
        /// <summary>
        ///   Looks up a localized string similar to Opening attribute brackets must be spaced correctly.
        /// </summary>
        internal static string SA1016Title {
            get {
                return ResourceManager.GetString("SA1016Title", resourceCulture);
            }
        }
        
        /// <summary>
        ///   Looks up a localized string similar to Fix spacing.
        /// </summary>
        internal static string SA1017CodeFix {
            get {
                return ResourceManager.GetString("SA1017CodeFix", resourceCulture);
            }
        }
        
        /// <summary>
        ///   Looks up a localized string similar to A closing attribute bracket within a C# element is not spaced correctly..
        /// </summary>
        internal static string SA1017Description {
            get {
                return ResourceManager.GetString("SA1017Description", resourceCulture);
            }
        }
        
        /// <summary>
        ///   Looks up a localized string similar to Closing attribute brackets must not be preceded by a space..
        /// </summary>
        internal static string SA1017MessageFormat {
            get {
                return ResourceManager.GetString("SA1017MessageFormat", resourceCulture);
            }
        }
        
        /// <summary>
        ///   Looks up a localized string similar to Closing attribute brackets must be spaced correctly.
        /// </summary>
        internal static string SA1017Title {
            get {
                return ResourceManager.GetString("SA1017Title", resourceCulture);
            }
        }
        
        /// <summary>
        ///   Looks up a localized string similar to Fix spacing.
        /// </summary>
        internal static string SA1018CodeFix {
            get {
                return ResourceManager.GetString("SA1018CodeFix", resourceCulture);
            }
        }
        
        /// <summary>
        ///   Looks up a localized string similar to A nullable type symbol within a C# element is not spaced correctly..
        /// </summary>
        internal static string SA1018Description {
            get {
                return ResourceManager.GetString("SA1018Description", resourceCulture);
            }
        }
        
        /// <summary>
        ///   Looks up a localized string similar to Nullable type symbol must not be preceded by a space..
        /// </summary>
        internal static string SA1018MessageFormat {
            get {
                return ResourceManager.GetString("SA1018MessageFormat", resourceCulture);
            }
        }
        
        /// <summary>
        ///   Looks up a localized string similar to Nullable type symbols must be spaced correctly.
        /// </summary>
        internal static string SA1018Title {
            get {
                return ResourceManager.GetString("SA1018Title", resourceCulture);
            }
        }
        
        /// <summary>
        ///   Looks up a localized string similar to Fix spacing.
        /// </summary>
<<<<<<< HEAD
        internal static string SA1024CodeFix {
            get {
                return ResourceManager.GetString("SA1024CodeFix", resourceCulture);
=======
        internal static string SA1021CodeFix {
            get {
                return ResourceManager.GetString("SA1021CodeFix", resourceCulture);
            }
        }
        
        /// <summary>
        ///   Looks up a localized string similar to Fix spacing.
        /// </summary>
        internal static string SA1022CodeFix {
            get {
                return ResourceManager.GetString("SA1022CodeFix", resourceCulture);
>>>>>>> a6e4a7d2
            }
        }
        
        /// <summary>
        ///   Looks up a localized string similar to Fix spacing.
        /// </summary>
        internal static string SA1025CodeFix {
            get {
                return ResourceManager.GetString("SA1025CodeFix", resourceCulture);
            }
        }
        
        /// <summary>
        ///   Looks up a localized string similar to The code contains multiple whitespace characters in a row..
        /// </summary>
        internal static string SA1025Description {
            get {
                return ResourceManager.GetString("SA1025Description", resourceCulture);
            }
        }
        
        /// <summary>
        ///   Looks up a localized string similar to Code must not contain multiple whitespace characters in a row..
        /// </summary>
        internal static string SA1025MessageFormat {
            get {
                return ResourceManager.GetString("SA1025MessageFormat", resourceCulture);
            }
        }
        
        /// <summary>
        ///   Looks up a localized string similar to Code must not contain multiple whitespace in a row.
        /// </summary>
        internal static string SA1025Title {
            get {
                return ResourceManager.GetString("SA1025Title", resourceCulture);
            }
        }
        
        /// <summary>
        ///   Looks up a localized string similar to Fix spacing.
        /// </summary>
        internal static string SA1026CodeFix {
            get {
                return ResourceManager.GetString("SA1026CodeFix", resourceCulture);
            }
        }
        
        /// <summary>
        ///   Looks up a localized string similar to An implicitly typed new array allocation within a C# code file is not spaced correctly..
        /// </summary>
        internal static string SA1026Description {
            get {
                return ResourceManager.GetString("SA1026Description", resourceCulture);
            }
        }
        
        /// <summary>
        ///   Looks up a localized string similar to The keyword &apos;new&apos; must not be followed by a space or a blank line..
        /// </summary>
        internal static string SA1026MessageFormat {
            get {
                return ResourceManager.GetString("SA1026MessageFormat", resourceCulture);
            }
        }
        
        /// <summary>
        ///   Looks up a localized string similar to Code must not contain space after new keyword in implicitly typed array allocation.
        /// </summary>
        internal static string SA1026Title {
            get {
                return ResourceManager.GetString("SA1026Title", resourceCulture);
            }
        }
        
        /// <summary>
        ///   Looks up a localized string similar to Replace tabs with spaces.
        /// </summary>
        internal static string SA1027CodeFix {
            get {
                return ResourceManager.GetString("SA1027CodeFix", resourceCulture);
            }
        }
        
        /// <summary>
        ///   Looks up a localized string similar to The C# code contains a tab character.
        /// </summary>
        internal static string SA1027Description {
            get {
                return ResourceManager.GetString("SA1027Description", resourceCulture);
            }
        }
        
        /// <summary>
        ///   Looks up a localized string similar to Tabs must not be used..
        /// </summary>
        internal static string SA1027MessageFormat {
            get {
                return ResourceManager.GetString("SA1027MessageFormat", resourceCulture);
            }
        }
        
        /// <summary>
        ///   Looks up a localized string similar to Tabs must not be used.
        /// </summary>
        internal static string SA1027Title {
            get {
                return ResourceManager.GetString("SA1027Title", resourceCulture);
            }
        }
        
        /// <summary>
        ///   Looks up a localized string similar to Remove trailing whitespace.
        /// </summary>
        internal static string SA1028CodeFix {
            get {
                return ResourceManager.GetString("SA1028CodeFix", resourceCulture);
            }
        }
        
        /// <summary>
        ///   Looks up a localized string similar to There should not be any whitespace at the end of a line of code..
        /// </summary>
        internal static string SA1028Description {
            get {
                return ResourceManager.GetString("SA1028Description", resourceCulture);
            }
        }
        
        /// <summary>
        ///   Looks up a localized string similar to Code must not contain trailing whitespace.
        /// </summary>
        internal static string SA1028MessageFormat {
            get {
                return ResourceManager.GetString("SA1028MessageFormat", resourceCulture);
            }
        }
        
        /// <summary>
        ///   Looks up a localized string similar to Code must not contain trailing whitespace.
        /// </summary>
        internal static string SA1028Title {
            get {
                return ResourceManager.GetString("SA1028Title", resourceCulture);
            }
        }
    }
}<|MERGE_RESOLUTION|>--- conflicted
+++ resolved
@@ -325,30 +325,6 @@
         /// <summary>
         ///   Looks up a localized string similar to Fix spacing.
         /// </summary>
-<<<<<<< HEAD
-        internal static string SA1024CodeFix {
-            get {
-                return ResourceManager.GetString("SA1024CodeFix", resourceCulture);
-=======
-        internal static string SA1021CodeFix {
-            get {
-                return ResourceManager.GetString("SA1021CodeFix", resourceCulture);
-            }
-        }
-        
-        /// <summary>
-        ///   Looks up a localized string similar to Fix spacing.
-        /// </summary>
-        internal static string SA1022CodeFix {
-            get {
-                return ResourceManager.GetString("SA1022CodeFix", resourceCulture);
->>>>>>> a6e4a7d2
-            }
-        }
-        
-        /// <summary>
-        ///   Looks up a localized string similar to Fix spacing.
-        /// </summary>
         internal static string SA1025CodeFix {
             get {
                 return ResourceManager.GetString("SA1025CodeFix", resourceCulture);
