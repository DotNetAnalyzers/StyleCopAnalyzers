--- conflicted
+++ resolved
@@ -139,11 +139,8 @@
         private static readonly Action<SyntaxNodeAnalysisContext> EqualsValueClauseAction = HandleEqualsValueClause;
         private static readonly Action<SyntaxNodeAnalysisContext> LambdaExpressionAction = HandleLambdaExpression;
         private static readonly Action<SyntaxNodeAnalysisContext> ArrowExpressionClauseAction = HandleArrowExpressionClause;
-<<<<<<< HEAD
+        private static readonly Action<SyntaxNodeAnalysisContext> RangeExpressionAction = HandleRangeExpression;
         private static readonly Action<SyntaxNodeAnalysisContext> SwitchExpressionArmAction = HandleSwitchExpressionArm;
-=======
-        private static readonly Action<SyntaxNodeAnalysisContext> RangeExpressionAction = HandleRangeExpression;
->>>>>>> f4e1e0c7
 
         /// <summary>
         /// Gets the descriptor for prefix unary expression that may not be followed by a comment.
@@ -220,11 +217,8 @@
             context.RegisterSyntaxNodeAction(EqualsValueClauseAction, SyntaxKind.EqualsValueClause);
             context.RegisterSyntaxNodeAction(LambdaExpressionAction, SyntaxKinds.LambdaExpression);
             context.RegisterSyntaxNodeAction(ArrowExpressionClauseAction, SyntaxKind.ArrowExpressionClause);
-<<<<<<< HEAD
+            context.RegisterSyntaxNodeAction(RangeExpressionAction, SyntaxKindEx.RangeExpression);
             context.RegisterSyntaxNodeAction(SwitchExpressionArmAction, SyntaxKindEx.SwitchExpressionArm);
-=======
-            context.RegisterSyntaxNodeAction(RangeExpressionAction, SyntaxKindEx.RangeExpression);
->>>>>>> f4e1e0c7
         }
 
         private static void HandleConstructorDeclaration(SyntaxNodeAnalysisContext context)
