--- conflicted
+++ resolved
@@ -382,7 +382,6 @@
         }
 
         [Fact]
-<<<<<<< HEAD
         public async Task TestOverloadResolutionFailureAsync()
         {
             var testCode = @"
@@ -391,7 +390,22 @@
 public class TypeName
 {
     public void Test(string argument)
-=======
+    {
+
+    }
+
+    public void Test()
+    {
+        Test(delegate { });
+    }
+}";
+
+            var expected = DiagnosticResult.CompilerError("CS1660").WithLocation(13, 14);
+
+            await VerifyCSharpDiagnosticAsync(testCode, expected, CancellationToken.None).ConfigureAwait(false);
+        }
+
+        [Fact]
         public async Task TestParamsAsync()
         {
             var testCode = @"
@@ -399,22 +413,12 @@
 public class TypeName
 {
     public void Test(params Action[] argument)
->>>>>>> 0c26aa13
-    {
-
-    }
-
-    public void Test()
-    {
-<<<<<<< HEAD
-        Test(delegate { });
-    }
-}";
-
-            var expected = DiagnosticResult.CompilerError("CS1660").WithLocation(13, 14);
-
-            await VerifyCSharpDiagnosticAsync(testCode, expected, CancellationToken.None).ConfigureAwait(false);
-=======
+    {
+
+    }
+
+    public void Test()
+    {
         Test(delegate { }, delegate { });
     }
 }";
@@ -441,7 +445,6 @@
             };
 
             await VerifyCSharpFixAsync(testCode, expected, fixedCode, CancellationToken.None).ConfigureAwait(false);
->>>>>>> 0c26aa13
         }
     }
 }