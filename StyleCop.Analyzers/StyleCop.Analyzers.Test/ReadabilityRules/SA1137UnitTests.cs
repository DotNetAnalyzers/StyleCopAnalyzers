﻿// Copyright (c) Tunnel Vision Laboratories, LLC. All Rights Reserved.
// Licensed under the Apache License, Version 2.0. See LICENSE in the project root for license information.

namespace StyleCop.Analyzers.Test.ReadabilityRules
{
    using System.Threading;
    using System.Threading.Tasks;
    using StyleCop.Analyzers.ReadabilityRules;
    using TestHelper;
    using Xunit;
    using static StyleCop.Analyzers.Test.Verifiers.StyleCopCodeFixVerifier<
        StyleCop.Analyzers.ReadabilityRules.SA1137ElementsShouldHaveTheSameIndentation,
        StyleCop.Analyzers.ReadabilityRules.IndentationCodeFixProvider>;

    /// <summary>
    /// This class contains unit tests for <see cref="SA1137ElementsShouldHaveTheSameIndentation"/>.
    /// </summary>
    public class SA1137UnitTests
    {
        [Theory]
        [InlineData("class")]
        [InlineData("struct")]
        [InlineData("interface")]
        [InlineData("enum")]
        public async Task TestNamespaceDeclarationAsync(string baseTypeKind)
        {
            string testCode = $@"
using System;

namespace Namespace0
{{
    [My] [My] {baseTypeKind} TypeName {{ }}
}}

namespace Namespace1
{{
    [My]
  [My] {baseTypeKind} TypeName {{ }}
}}

namespace Namespace2
{{
  [My]
    [My]
  {baseTypeKind} TypeName {{ }}
}}

namespace Namespace3
{{
    [My]
    [My]
  {baseTypeKind} TypeName {{ }}
}}

namespace Namespace4
{{
    {baseTypeKind} TypeName1 {{ }}

  [My] {baseTypeKind} TypeName2 {{ }}
}}

namespace Namespace5
{{
    {baseTypeKind} TypeName1 {{ }}

    [My]
  [My] {baseTypeKind} TypeName2 {{ }}
}}

namespace Namespace6
{{
    {baseTypeKind} TypeName1 {{ }}

  [My]
    [My] {baseTypeKind} TypeName2 {{ }}
}}

[AttributeUsage(AttributeTargets.All, AllowMultiple = true)]
class MyAttribute : Attribute {{ }}
";
            string fixedCode = $@"
using System;

namespace Namespace0
{{
    [My] [My] {baseTypeKind} TypeName {{ }}
}}

namespace Namespace1
{{
    [My]
    [My] {baseTypeKind} TypeName {{ }}
}}

namespace Namespace2
{{
  [My]
  [My]
  {baseTypeKind} TypeName {{ }}
}}

namespace Namespace3
{{
  [My]
  [My]
  {baseTypeKind} TypeName {{ }}
}}

namespace Namespace4
{{
    {baseTypeKind} TypeName1 {{ }}

    [My] {baseTypeKind} TypeName2 {{ }}
}}

namespace Namespace5
{{
    {baseTypeKind} TypeName1 {{ }}

    [My]
    [My] {baseTypeKind} TypeName2 {{ }}
}}

namespace Namespace6
{{
    {baseTypeKind} TypeName1 {{ }}

    [My]
    [My] {baseTypeKind} TypeName2 {{ }}
}}

[AttributeUsage(AttributeTargets.All, AllowMultiple = true)]
class MyAttribute : Attribute {{ }}
";

            DiagnosticResult[] expected =
            {
                Diagnostic().WithLocation(12, 1),
                Diagnostic().WithLocation(18, 1),
                Diagnostic().WithLocation(24, 1),
                Diagnostic().WithLocation(25, 1),
                Diagnostic().WithLocation(33, 1),
                Diagnostic().WithLocation(41, 1),
                Diagnostic().WithLocation(48, 1),
            };

            await VerifyCSharpFixAsync(testCode, expected, fixedCode, CancellationToken.None).ConfigureAwait(false);
        }

        [Theory]
        [InlineData("class")]
        [InlineData("struct")]
        [InlineData("interface")]
        public async Task TestTypeDeclarationConstraintClausesAsync(string typeKind)
        {
            string testCode = $@"
{typeKind} NonGenericType
{{
}}

{typeKind} TypeWithoutConstraints<T>
{{
}}

{typeKind} TypeWithOneConstraint<T>
    where T : new()
{{
}}

{typeKind} TypeWithMultipleConstraints1<T1, T2, T3> where T1 : new()
    where T2 : new()
     where T3 : new()
{{
}}

{typeKind} TypeWithMultipleConstraints2<T1, T2, T3>
where T1 : new()
    where T2 : new()
     where T3 : new()
{{
}}
";
            string fixedCode = $@"
{typeKind} NonGenericType
{{
}}

{typeKind} TypeWithoutConstraints<T>
{{
}}

{typeKind} TypeWithOneConstraint<T>
    where T : new()
{{
}}

{typeKind} TypeWithMultipleConstraints1<T1, T2, T3> where T1 : new()
    where T2 : new()
    where T3 : new()
{{
}}

{typeKind} TypeWithMultipleConstraints2<T1, T2, T3>
where T1 : new()
where T2 : new()
where T3 : new()
{{
}}
";

            DiagnosticResult[] expected =
            {
                Diagnostic().WithLocation(17, 1),
                Diagnostic().WithLocation(23, 1),
                Diagnostic().WithLocation(24, 1),
            };

            await VerifyCSharpFixAsync(testCode, expected, fixedCode, CancellationToken.None).ConfigureAwait(false);
        }

        [Theory]
        [InlineData("class", "int", " { }")]
        [InlineData("struct", "int", " { }")]
        [InlineData("interface", "event System.EventHandler", ";")]
        public async Task TestTypeDeclarationMembersAsync(string typeKind, string fieldType, string methodBody)
        {
            string testCode = $@"
{typeKind} Container1
{{
        {fieldType} X1;
      int Y1 {{ get; }}
void Z1(){methodBody}
}}

{typeKind} Container2
{{
{fieldType} X2;
      int Y2 {{ get; }}
        void Z2(){methodBody}
}}
";
            string fixedCode = $@"
{typeKind} Container1
{{
        {fieldType} X1;
        int Y1 {{ get; }}
        void Z1(){methodBody}
}}

{typeKind} Container2
{{
{fieldType} X2;
int Y2 {{ get; }}
void Z2(){methodBody}
}}
";

            DiagnosticResult[] expected =
            {
                Diagnostic().WithLocation(5, 1),
                Diagnostic().WithLocation(6, 1),
                Diagnostic().WithLocation(12, 1),
                Diagnostic().WithLocation(13, 1),
            };

            await VerifyCSharpFixAsync(testCode, expected, fixedCode, CancellationToken.None).ConfigureAwait(false);
        }

        /// <summary>
        /// This test demonstrates the behavior of SA1137 and its code fix with respect to documentation comments.
        /// Currently both operations ignore documentation comments, but in the future the implementation may be updated
        /// to examine and correct them similarly to attribute lists.
        /// </summary>
        /// <returns>A <see cref="Task"/> representing the asynchronous unit test.</returns>
        [Fact]
        public async Task TestDocumentationCommentBehaviorAsync()
        {
            string testCode = @"
using System;
enum Enum1
{
  /// <summary>
  /// Summary.
  /// </summary>
  [My]
    Element1,

  /// <summary>
  /// Summary.
  /// </summary>
  Element2,
}

enum Enum2
{
  /// <summary>
  /// Summary.
  /// </summary>
  [My]
Element1,

  /// <summary>
  /// Summary.
  /// </summary>
  Element2,
}

enum Enum3
{
  /// <summary>
  /// Summary.
  /// </summary>
  [My] Element1,

   /// <summary>
   /// Summary.
   /// </summary>
   Element2,
}

[AttributeUsage(AttributeTargets.All, AllowMultiple = true)]
class MyAttribute : Attribute { }
";
            string fixedCode = @"
using System;
enum Enum1
{
  /// <summary>
  /// Summary.
  /// </summary>
    [My]
    Element1,

  /// <summary>
  /// Summary.
  /// </summary>
    Element2,
}

enum Enum2
{
  /// <summary>
  /// Summary.
  /// </summary>
[My]
Element1,

  /// <summary>
  /// Summary.
  /// </summary>
Element2,
}

enum Enum3
{
  /// <summary>
  /// Summary.
  /// </summary>
   [My] Element1,

   /// <summary>
   /// Summary.
   /// </summary>
   Element2,
}

[AttributeUsage(AttributeTargets.All, AllowMultiple = true)]
class MyAttribute : Attribute { }
";

            DiagnosticResult[] expected =
            {
                Diagnostic().WithLocation(8, 1),
                Diagnostic().WithLocation(14, 1),
                Diagnostic().WithLocation(22, 1),
                Diagnostic().WithLocation(28, 1),
                Diagnostic().WithLocation(36, 1),
            };

            await VerifyCSharpFixAsync(testCode, expected, fixedCode, CancellationToken.None).ConfigureAwait(false);
        }

        [Fact]
        public async Task TestEnumDeclarationAsync()
        {
            string testCode = @"
using System;
enum Enum1
{
  [My]
    Element1,

  Element2,
}

enum Enum2
{
  [My]
Element1,

  Element2,
}

enum Enum3
{
  [My] Element1,

   Element2,
}

[AttributeUsage(AttributeTargets.All, AllowMultiple = true)]
class MyAttribute : Attribute { }
";
            string fixedCode = @"
using System;
enum Enum1
{
    [My]
    Element1,

    Element2,
}

enum Enum2
{
[My]
Element1,

Element2,
}

enum Enum3
{
   [My] Element1,

   Element2,
}

[AttributeUsage(AttributeTargets.All, AllowMultiple = true)]
class MyAttribute : Attribute { }
";

            DiagnosticResult[] expected =
            {
                Diagnostic().WithLocation(5, 1),
                Diagnostic().WithLocation(8, 1),
                Diagnostic().WithLocation(13, 1),
                Diagnostic().WithLocation(16, 1),
                Diagnostic().WithLocation(21, 1),
            };

            await VerifyCSharpFixAsync(testCode, expected, fixedCode, CancellationToken.None).ConfigureAwait(false);
        }

        [Fact]
        public async Task TestMethodDeclarationAsync()
        {
            string testCode = @"
class Container
{
    void NonGenericType()
    {
    }

    void TypeWithoutConstraints<T>()
    {
    }

    void TypeWithOneConstraint<T>()
        where T : new()
    {
    }

    void TypeWithMultipleConstraints1<T1, T2, T3>() where T1 : new()
        where T2 : new()
         where T3 : new()
    {
    }

    void TypeWithMultipleConstraints2<T1, T2, T3>()
    where T1 : new()
        where T2 : new()
         where T3 : new()
    {
    }
}
";
            string fixedCode = @"
class Container
{
    void NonGenericType()
    {
    }

    void TypeWithoutConstraints<T>()
    {
    }

    void TypeWithOneConstraint<T>()
        where T : new()
    {
    }

    void TypeWithMultipleConstraints1<T1, T2, T3>() where T1 : new()
        where T2 : new()
        where T3 : new()
    {
    }

    void TypeWithMultipleConstraints2<T1, T2, T3>()
    where T1 : new()
    where T2 : new()
    where T3 : new()
    {
    }
}
";

            DiagnosticResult[] expected =
            {
                Diagnostic().WithLocation(19, 1),
                Diagnostic().WithLocation(25, 1),
                Diagnostic().WithLocation(26, 1),
            };

            await VerifyCSharpFixAsync(testCode, expected, fixedCode, CancellationToken.None).ConfigureAwait(false);
        }

        [Fact]
        public async Task TestPropertyAccessorListAsync()
        {
            string testCode = @"
using System;

class Container
{
    int Property1
    {
      [My]
        get;

      set;
    }

    int Property2
    {
      [My]
get;

      set;
    }

    int Property3
    {
      [My] get;

       set;
    }
}

[AttributeUsage(AttributeTargets.All, AllowMultiple = true)]
class MyAttribute : Attribute { }
";
            string fixedCode = @"
using System;

class Container
{
    int Property1
    {
        [My]
        get;

        set;
    }

    int Property2
    {
[My]
get;

set;
    }

    int Property3
    {
       [My] get;

       set;
    }
}

[AttributeUsage(AttributeTargets.All, AllowMultiple = true)]
class MyAttribute : Attribute { }
";

            DiagnosticResult[] expected =
            {
                Diagnostic().WithLocation(8, 1),
                Diagnostic().WithLocation(11, 1),
                Diagnostic().WithLocation(16, 1),
                Diagnostic().WithLocation(19, 1),
                Diagnostic().WithLocation(24, 1),
            };

            await VerifyCSharpFixAsync(testCode, expected, fixedCode, CancellationToken.None).ConfigureAwait(false);
        }

        [Fact]
        public async Task TestIndexerAccessorListAsync()
        {
            string testCode = @"
using System;

interface IContainer1
{
    int this[int arg]
    {
      [My]
        get;

      set;
    }
}

interface IContainer2
{
    int this[int arg]
    {
      [My]
get;

      set;
    }
}

interface IContainer3
{
    int this[int arg]
    {
      [My] get;

       set;
    }
}

[AttributeUsage(AttributeTargets.All, AllowMultiple = true)]
class MyAttribute : Attribute { }
";
            string fixedCode = @"
using System;

interface IContainer1
{
    int this[int arg]
    {
        [My]
        get;

        set;
    }
}

interface IContainer2
{
    int this[int arg]
    {
[My]
get;

set;
    }
}

interface IContainer3
{
    int this[int arg]
    {
       [My] get;

       set;
    }
}

[AttributeUsage(AttributeTargets.All, AllowMultiple = true)]
class MyAttribute : Attribute { }
";

            DiagnosticResult[] expected =
            {
                Diagnostic().WithLocation(8, 1),
                Diagnostic().WithLocation(11, 1),
                Diagnostic().WithLocation(19, 1),
                Diagnostic().WithLocation(22, 1),
                Diagnostic().WithLocation(30, 1),
            };

            await VerifyCSharpFixAsync(testCode, expected, fixedCode, CancellationToken.None).ConfigureAwait(false);
        }

        [Fact]
        public async Task TestEventAccessorListAsync()
        {
            string testCode = @"
using System;

class Container
{
    event EventHandler Event1
    {
      [My]
        add { }

      remove { }
    }

    event EventHandler Event2
    {
      [My]
add { }

      remove { }
    }

    event EventHandler Event3
    {
      [My] add { }

       remove { }
    }
}

[AttributeUsage(AttributeTargets.All, AllowMultiple = true)]
class MyAttribute : Attribute { }
";
            string fixedCode = @"
using System;

class Container
{
    event EventHandler Event1
    {
        [My]
        add { }

        remove { }
    }

    event EventHandler Event2
    {
[My]
add { }

remove { }
    }

    event EventHandler Event3
    {
       [My] add { }

       remove { }
    }
}

[AttributeUsage(AttributeTargets.All, AllowMultiple = true)]
class MyAttribute : Attribute { }
";

            DiagnosticResult[] expected =
            {
                Diagnostic().WithLocation(8, 1),
                Diagnostic().WithLocation(11, 1),
                Diagnostic().WithLocation(16, 1),
                Diagnostic().WithLocation(19, 1),
                Diagnostic().WithLocation(24, 1),
            };

            await VerifyCSharpFixAsync(testCode, expected, fixedCode, CancellationToken.None).ConfigureAwait(false);
        }

        [Fact]
        public async Task TestValidVariableDeclarationAsync()
        {
            string testCode = @"
using System;
class Container
{
    private int T1;
    private int
        T2;
    private int
        T3, T4;

    private event EventHandler T5;
    private event EventHandler
        T6;
    private event EventHandler
        T7, T8;

    void MethodName()
    {
        int t1;
        int
            t2;
        int
            t3, t4;
    }
}
";

            await VerifyCSharpDiagnosticAsync(testCode, EmptyDiagnosticResults, CancellationToken.None).ConfigureAwait(false);
        }

        [Fact]
        public async Task TestVariableDeclarationAsync()
        {
            string testCode = @"
using System;
class Container
{
    private int
        X1,
      Y1,
Z1;

    private int
X2,
      Y2,
        Z2;

    private event EventHandler
        X3,
      Y3,
Z3;

    private event EventHandler
X4,
      Y4,
        Z4;

    void MethodName()
    {
        int
            X1,
          Y1,
Z1;

        int
X2,
          Y2,
            Z2;
    }
}
";
            string fixedCode = @"
using System;
class Container
{
    private int
        X1,
        Y1,
        Z1;

    private int
X2,
Y2,
Z2;

    private event EventHandler
        X3,
        Y3,
        Z3;

    private event EventHandler
X4,
Y4,
Z4;

    void MethodName()
    {
        int
            X1,
            Y1,
            Z1;

        int
X2,
Y2,
Z2;
    }
}
";

            DiagnosticResult[] expected =
            {
                Diagnostic().WithLocation(7, 1),
                Diagnostic().WithLocation(8, 1),
                Diagnostic().WithLocation(12, 1),
                Diagnostic().WithLocation(13, 1),
                Diagnostic().WithLocation(17, 1),
                Diagnostic().WithLocation(18, 1),
                Diagnostic().WithLocation(22, 1),
                Diagnostic().WithLocation(23, 1),
                Diagnostic().WithLocation(29, 1),
                Diagnostic().WithLocation(30, 1),
                Diagnostic().WithLocation(34, 1),
                Diagnostic().WithLocation(35, 1),
            };

            await VerifyCSharpFixAsync(testCode, expected, fixedCode, CancellationToken.None).ConfigureAwait(false);
        }

        [Theory]
        [InlineData("class", " { }")]
        [InlineData("void", "() { }")]
        public async Task TestValidTypeParameterListAsync(string prefix, string suffix)
        {
            string testCode = $@"
class Container
{{
    {prefix} ClassName1<T>{suffix}

    {prefix} ClassName2<
        T>{suffix}

    {prefix} ClassName3<
        T1, T2>{suffix}
}}
";

            await VerifyCSharpDiagnosticAsync(testCode, EmptyDiagnosticResults, CancellationToken.None).ConfigureAwait(false);
        }

        [Theory]
        [InlineData("class", " { }")]
        [InlineData("void", "() { }")]
        public async Task TestTypeParameterListAsync(string prefix, string suffix)
        {
            string testCode = $@"
class Container
{{
    {prefix} NonZeroAlignment<
        X,
      Y,
Z>{suffix}

    {prefix} ZeroAlignment<
X,
      Y,
        Z>{suffix}
}}
";
            string fixedCode = $@"
class Container
{{
    {prefix} NonZeroAlignment<
        X,
        Y,
        Z>{suffix}

    {prefix} ZeroAlignment<
X,
Y,
Z>{suffix}
}}
";

            DiagnosticResult[] expected =
            {
                Diagnostic().WithLocation(6, 1),
                Diagnostic().WithLocation(7, 1),
                Diagnostic().WithLocation(11, 1),
                Diagnostic().WithLocation(12, 1),
            };

            await VerifyCSharpFixAsync(testCode, expected, fixedCode, CancellationToken.None).ConfigureAwait(false);
        }

        [Fact]
        public async Task TestParameterListAsync()
        {
            string testCode = @"
class Container
{
    void NonZeroAlignment(
        int X,
      int Y,
int Z) { }

    void ZeroAlignment(
int X,
      int Y,
        int Z) { }
}
";
            string fixedCode = @"
class Container
{
    void NonZeroAlignment(
        int X,
        int Y,
        int Z) { }

    void ZeroAlignment(
int X,
int Y,
int Z) { }
}
";

            DiagnosticResult[] expected =
            {
                Diagnostic().WithLocation(6, 1),
                Diagnostic().WithLocation(7, 1),
                Diagnostic().WithLocation(11, 1),
                Diagnostic().WithLocation(12, 1),
            };

            await VerifyCSharpFixAsync(testCode, expected, fixedCode, CancellationToken.None).ConfigureAwait(false);
        }

        [Fact]
        public async Task TestBracketedParameterListAsync()
        {
            string testCode = @"
class Container1
{
    int this[
        int X,
      int Y,
int Z] => 0;
}

class Container2
{
    int this[
int X,
      int Y,
        int Z] => 0;
}
";
            string fixedCode = @"
class Container1
{
    int this[
        int X,
        int Y,
        int Z] => 0;
}

class Container2
{
    int this[
int X,
int Y,
int Z] => 0;
}
";

            DiagnosticResult[] expected =
            {
                Diagnostic().WithLocation(6, 1),
                Diagnostic().WithLocation(7, 1),
                Diagnostic().WithLocation(14, 1),
                Diagnostic().WithLocation(15, 1),
            };

            await VerifyCSharpFixAsync(testCode, expected, fixedCode, CancellationToken.None).ConfigureAwait(false);
        }

        [Fact]
        public async Task TestArgumentListAsync()
        {
            string testCode = @"
class Container
{
    int NonZeroAlignment(int x, int y, int z) => NonZeroAlignment(
        0,
      0,
0);

    int ZeroAlignment(int x, int y, int z) => ZeroAlignment(
0,
      0,
        0);
}
";
            string fixedCode = @"
class Container
{
    int NonZeroAlignment(int x, int y, int z) => NonZeroAlignment(
        0,
        0,
        0);

    int ZeroAlignment(int x, int y, int z) => ZeroAlignment(
0,
0,
0);
}
";

            DiagnosticResult[] expected =
            {
                Diagnostic().WithLocation(6, 1),
                Diagnostic().WithLocation(7, 1),
                Diagnostic().WithLocation(11, 1),
                Diagnostic().WithLocation(12, 1),
            };

            await VerifyCSharpFixAsync(testCode, expected, fixedCode, CancellationToken.None).ConfigureAwait(false);
        }

        [Fact]
        public async Task TestBracketedArgumentListAsync()
        {
            string testCode = @"
class Container1
{
    int this[int x, int y, int z] => this[
        0,
      0,
0];
}

class Container2
{
    int this[int x, int y, int z] => this[
0,
      0,
        0];
}
";
            string fixedCode = @"
class Container1
{
    int this[int x, int y, int z] => this[
        0,
        0,
        0];
}

class Container2
{
    int this[int x, int y, int z] => this[
0,
0,
0];
}
";

            DiagnosticResult[] expected =
            {
                Diagnostic().WithLocation(6, 1),
                Diagnostic().WithLocation(7, 1),
                Diagnostic().WithLocation(14, 1),
                Diagnostic().WithLocation(15, 1),
            };

            await VerifyCSharpFixAsync(testCode, expected, fixedCode, CancellationToken.None).ConfigureAwait(false);
        }

        [Fact]
        public async Task TestAttributeListAsync()
        {
            string testCode = @"
using System;

[My]
[
    My]
[
    My, My]
class TypeName1
{
}

[
        My,
      My,
My]
[
My,
      My,
        My]
class TypeName2
{
}

[AttributeUsage(AttributeTargets.All, AllowMultiple = true)]
class MyAttribute : Attribute { }
";
            string fixedCode = @"
using System;

[My]
[
    My]
[
    My, My]
class TypeName1
{
}

[
        My,
        My,
        My]
[
My,
My,
My]
class TypeName2
{
}

[AttributeUsage(AttributeTargets.All, AllowMultiple = true)]
class MyAttribute : Attribute { }
";

            DiagnosticResult[] expected =
            {
                Diagnostic().WithLocation(15, 1),
                Diagnostic().WithLocation(16, 1),
                Diagnostic().WithLocation(19, 1),
                Diagnostic().WithLocation(20, 1),
            };

            await VerifyCSharpFixAsync(testCode, expected, fixedCode, CancellationToken.None).ConfigureAwait(false);
        }

        [Fact]
        public async Task TestAttributeArgumentListAsync()
        {
            string testCode = @"
using System;

[My(0)]
[My(
    0)]
[My(
    0, Y = 2)]
class TypeName1
{
}

[My(
        0,
      Y = 2,
Z = 3)]
[My(
0,
      Y = 2,
        Z = 3)]
class TypeName2
{
}

[AttributeUsage(AttributeTargets.All, AllowMultiple = true)]
class MyAttribute : Attribute
{
    public MyAttribute() { }
    public MyAttribute(int value) { }

    public int Y { get; set; }
    public int Z { get; set; }
}
";
            string fixedCode = @"
using System;

[My(0)]
[My(
    0)]
[My(
    0, Y = 2)]
class TypeName1
{
}

[My(
        0,
        Y = 2,
        Z = 3)]
[My(
0,
Y = 2,
Z = 3)]
class TypeName2
{
}

[AttributeUsage(AttributeTargets.All, AllowMultiple = true)]
class MyAttribute : Attribute
{
    public MyAttribute() { }
    public MyAttribute(int value) { }

    public int Y { get; set; }
    public int Z { get; set; }
}
";

            DiagnosticResult[] expected =
            {
                Diagnostic().WithLocation(15, 1),
                Diagnostic().WithLocation(16, 1),
                Diagnostic().WithLocation(19, 1),
                Diagnostic().WithLocation(20, 1),
            };

            await VerifyCSharpFixAsync(testCode, expected, fixedCode, CancellationToken.None).ConfigureAwait(false);
        }

        [Fact]
        public async Task TestBlockAsync()
        {
            string testCode = @"
class ClassName
{
    void MethodName()
    {
      label1:
        if (true)
        {
        }

     label2:
       while (true)
        {
        }

label3:
while (true)
    {
label4a:
 label4b:
int x;

        label5a:
label5b:
        int y;
    }
    }
}
";
            string fixedCode = @"
class ClassName
{
    void MethodName()
    {
      label1:
        if (true)
        {
        }

      label2:
        while (true)
        {
        }

      label3:
        while (true)
    {
label4a:
label4b:
int x;

label5a:
label5b:
int y;
    }
    }
}
";

            DiagnosticResult[] expected =
            {
                Diagnostic().WithLocation(11, 1),
                Diagnostic().WithLocation(12, 1),
                Diagnostic().WithLocation(16, 1),
                Diagnostic().WithLocation(17, 1),
                Diagnostic().WithLocation(20, 1),
                Diagnostic().WithLocation(23, 1),
                Diagnostic().WithLocation(25, 1),
            };

            await VerifyCSharpFixAsync(testCode, expected, fixedCode, CancellationToken.None).ConfigureAwait(false);
        }

        [Fact]
        public async Task TestLeadingCommentAsync()
        {
            string testCode = @"
using System.Collections.Generic;
class ClassName
{
    void MethodName()
    {
        /* var x = */ new List<string>();
        var y = new List<string>();
    }
}
";

            await VerifyCSharpDiagnosticAsync(testCode, EmptyDiagnosticResults, CancellationToken.None).ConfigureAwait(false);
        }

        [Fact]
        public async Task TestSwitchStatementAsync()
        {
            string testCode = @"
class ClassName
{
    void MethodName()
    {
        switch (0)
        {
        case 0:
      label1:
            if (true)
            {
            }

                break;

        case 1:
       {
    label2:
           if (true)
           {
           }

               break;
       }
       case 2:
case 3:
     label3:
           while (true)
            {
            }

           break;

      case 4:
case 5:
        {
        label4:
          while (true)
            {
            }

          break;
        }
default:
label5a:
 label5b:
break;
        }
    }
}
";
            string fixedCode = @"
class ClassName
{
    void MethodName()
    {
        switch (0)
        {
        case 0:
      label1:
            if (true)
            {
            }

            break;

        case 1:
       {
    label2:
           if (true)
           {
           }

           break;
       }
        case 2:
        case 3:
      label3:
            while (true)
            {
            }

            break;

        case 4:
        case 5:
       {
        label4:
          while (true)
            {
            }

          break;
       }
        default:
      label5a:
      label5b:
            break;
        }
    }
}
";

            DiagnosticResult[] expected =
            {
<<<<<<< HEAD
                Diagnostic().WithLocation(14, 1),
                Diagnostic().WithLocation(23, 1),
                Diagnostic().WithLocation(25, 1),
                Diagnostic().WithLocation(26, 1),
                Diagnostic().WithLocation(27, 1),
                Diagnostic().WithLocation(28, 1),
                Diagnostic().WithLocation(32, 1),
                Diagnostic().WithLocation(34, 1),
                Diagnostic().WithLocation(35, 1),
                Diagnostic().WithLocation(36, 1),
                Diagnostic().WithLocation(44, 1),
                Diagnostic().WithLocation(45, 1),
                Diagnostic().WithLocation(46, 1),
                Diagnostic().WithLocation(47, 1),
=======
                this.CSharpDiagnostic().WithLocation(14, 1),
                this.CSharpDiagnostic().WithLocation(23, 1),
                this.CSharpDiagnostic().WithLocation(25, 1),
                this.CSharpDiagnostic().WithLocation(26, 1),
                this.CSharpDiagnostic().WithLocation(27, 1),
                this.CSharpDiagnostic().WithLocation(28, 1),
                this.CSharpDiagnostic().WithLocation(32, 1),
                this.CSharpDiagnostic().WithLocation(34, 1),
                this.CSharpDiagnostic().WithLocation(35, 1),
                this.CSharpDiagnostic().WithLocation(36, 1),
                this.CSharpDiagnostic().WithLocation(43, 1),
                this.CSharpDiagnostic().WithLocation(44, 1),
                this.CSharpDiagnostic().WithLocation(45, 1),
                this.CSharpDiagnostic().WithLocation(46, 1),
                this.CSharpDiagnostic().WithLocation(47, 1),
>>>>>>> a7d874c3
            };

            await VerifyCSharpFixAsync(testCode, expected, fixedCode, CancellationToken.None).ConfigureAwait(false);
        }

        [Fact]
        public async Task TestValidInitializerExpressionAsync()
        {
            string testCode = @"
using System.Collections.Generic;
class ClassName
{
    void EmptyInitializersMethod()
    {
        // array initializer
        int[] array = { };

        // collection initializer
        List<int> list = new List<int> { };

        // complex element initializer
        Dictionary<int, int> dictionary = new Dictionary<int, int> { };

        // object initializer
        var obj = new StructName { };
    }

    void SingleLineInitializersMethod()
    {
        // array initializer
        int[] array = { 0 };

        // collection initializer
        List<int> list = new List<int> { 0 };

        // complex element initializer
        Dictionary<int, int> dictionary = new Dictionary<int, int> { { 0, 0 } };

        // object initializer
        var obj = new StructName { X = 0 };
    }

    void SingleElementInitializersMethod()
    {
        // array initializer
        int[] array =
        {
            0,
        };

        // collection initializer
        List<int> list =
            new List<int>
            {
                0,
            };

        // complex element initializer
        Dictionary<int, int> dictionary =
            new Dictionary<int, int>
            {
                { 0, 0 },
            };

        // object initializer
        var obj =
            new StructName
            {
                X = 0,
            };
    }

    void SharedLineInitializersMethod()
    {
        // array initializer
        int[] array =
        {
            0, 0,
        };

        // collection initializer
        List<int> list =
            new List<int>
            {
                0, 0,
            };

        // complex element initializer
        Dictionary<int, int> dictionary =
            new Dictionary<int, int>
            {
                { 0, 0 }, { 0, 0 },
            };

        // object initializer
        var obj =
            new StructName
            {
                X = 0, Y = 0,
            };
    }
}

struct StructName
{
    public int X, Y, Z;
}
";

            await VerifyCSharpDiagnosticAsync(testCode, EmptyDiagnosticResults, CancellationToken.None).ConfigureAwait(false);
        }

        [Fact]
        public async Task TestInitializerExpressionAsync()
        {
            string testCode = @"
using System.Collections.Generic;
class ClassName
{
    void NonZeroAlignmentMethod()
    {
        // array initializer
        int[] array =
        {
            0,
          0,
0,
        };

        // collection initializer
        List<int> list =
            new List<int>
            {
                0,
              0,
0,
            };

        // complex element initializer
        Dictionary<int, int> dictionary =
            new Dictionary<int, int>
            {
                { 0, 0 },
              { 0, 0 },
{ 0, 0 },
            };

        // object initializer
        var obj =
            new StructName
            {
                X = 0,
              Y = 0,
Z = 0,
            };
    }

    void ZeroAlignmentMethod()
    {
        // array initializer
        int[] array =
        {
0,
          0,
            0,
        };

        // collection initializer
        List<int> list =
            new List<int>
            {
0,
              0,
                0,
            };

        // complex element initializer
        Dictionary<int, int> dictionary =
            new Dictionary<int, int>
            {
{ 0, 0 },
              { 0, 0 },
                { 0, 0 },
            };

        // object initializer
        var obj =
            new StructName
            {
X = 0,
              Y = 0,
                Z = 0,
            };
    }
}

struct StructName
{
    public int X, Y, Z;
}
";
            string fixedCode = @"
using System.Collections.Generic;
class ClassName
{
    void NonZeroAlignmentMethod()
    {
        // array initializer
        int[] array =
        {
            0,
            0,
            0,
        };

        // collection initializer
        List<int> list =
            new List<int>
            {
                0,
                0,
                0,
            };

        // complex element initializer
        Dictionary<int, int> dictionary =
            new Dictionary<int, int>
            {
                { 0, 0 },
                { 0, 0 },
                { 0, 0 },
            };

        // object initializer
        var obj =
            new StructName
            {
                X = 0,
                Y = 0,
                Z = 0,
            };
    }

    void ZeroAlignmentMethod()
    {
        // array initializer
        int[] array =
        {
0,
0,
0,
        };

        // collection initializer
        List<int> list =
            new List<int>
            {
0,
0,
0,
            };

        // complex element initializer
        Dictionary<int, int> dictionary =
            new Dictionary<int, int>
            {
{ 0, 0 },
{ 0, 0 },
{ 0, 0 },
            };

        // object initializer
        var obj =
            new StructName
            {
X = 0,
Y = 0,
Z = 0,
            };
    }
}

struct StructName
{
    public int X, Y, Z;
}
";

            DiagnosticResult[] expected =
            {
                Diagnostic().WithLocation(11, 1),
                Diagnostic().WithLocation(12, 1),
                Diagnostic().WithLocation(20, 1),
                Diagnostic().WithLocation(21, 1),
                Diagnostic().WithLocation(29, 1),
                Diagnostic().WithLocation(30, 1),
                Diagnostic().WithLocation(38, 1),
                Diagnostic().WithLocation(39, 1),
                Diagnostic().WithLocation(49, 1),
                Diagnostic().WithLocation(50, 1),
                Diagnostic().WithLocation(58, 1),
                Diagnostic().WithLocation(59, 1),
                Diagnostic().WithLocation(67, 1),
                Diagnostic().WithLocation(68, 1),
                Diagnostic().WithLocation(76, 1),
                Diagnostic().WithLocation(77, 1),
            };

            await VerifyCSharpFixAsync(testCode, expected, fixedCode, CancellationToken.None).ConfigureAwait(false);
        }

        [Fact]
        public async Task TestValidAnonymousObjectCreationExpressionAsync()
        {
            string testCode = @"
class ClassName
{
    void SingleLineInitializersMethod()
    {
        var obj = new { X = 0 };
    }

    void SingleElementInitializersMethod()
    {
        var obj =
            new
            {
                X = 0,
            };
    }

    void SharedLineInitializersMethod()
    {
        var obj =
            new
            {
                X = 0, Y = 0,
            };
    }
}
";

            await VerifyCSharpDiagnosticAsync(testCode, EmptyDiagnosticResults, CancellationToken.None).ConfigureAwait(false);
        }

        [Fact]
        public async Task TestAnonymousObjectCreationExpressionAsync()
        {
            string testCode = @"
class ClassName
{
    void NonZeroAlignmentMethod()
    {
        var obj =
            new
            {
                X = 0,
              Y = 0,
Z = 0,
            };
    }

    void ZeroAlignmentMethod()
    {
        var obj =
            new
            {
X = 0,
              Y = 0,
                Z = 0,
            };
    }
}
";
            string fixedCode = @"
class ClassName
{
    void NonZeroAlignmentMethod()
    {
        var obj =
            new
            {
                X = 0,
                Y = 0,
                Z = 0,
            };
    }

    void ZeroAlignmentMethod()
    {
        var obj =
            new
            {
X = 0,
Y = 0,
Z = 0,
            };
    }
}
";

            DiagnosticResult[] expected =
            {
                Diagnostic().WithLocation(10, 1),
                Diagnostic().WithLocation(11, 1),
                Diagnostic().WithLocation(21, 1),
                Diagnostic().WithLocation(22, 1),
            };

<<<<<<< HEAD
            await VerifyCSharpFixAsync(testCode, expected, fixedCode, CancellationToken.None).ConfigureAwait(false);
=======
            await this.VerifyCSharpDiagnosticAsync(testCode, expected, CancellationToken.None).ConfigureAwait(false);
            await this.VerifyCSharpDiagnosticAsync(fixedCode, EmptyDiagnosticResults, CancellationToken.None).ConfigureAwait(false);
            await this.VerifyCSharpFixAsync(testCode, fixedCode, cancellationToken: CancellationToken.None).ConfigureAwait(false);
        }

        [Fact]
        [WorkItem(2747, "https://github.com/DotNetAnalyzers/StyleCopAnalyzers/issues/2747")]
        public async Task VerifyInitializerBracesAreCheckedAndFixedAsync()
        {
            var testCode = @"
using System.Collections.Generic;

public class TestClass
{
    public void TestMethod()
    {
        List<int> testObject1 = new List<int>
        {
            1,
       };

        TestClass2 testObject2 = new TestClass2
        {
            Test = 1,
         };

        var testObject3 = new
        {
            TestValue = 1,
       };
    }

    private class TestClass2
    {
        public int Test { get; set; }
    }
}
";

            var fixedCode = @"
using System.Collections.Generic;

public class TestClass
{
    public void TestMethod()
    {
        List<int> testObject1 = new List<int>
        {
            1,
        };

        TestClass2 testObject2 = new TestClass2
        {
            Test = 1,
        };

        var testObject3 = new
        {
            TestValue = 1,
        };
    }

    private class TestClass2
    {
        public int Test { get; set; }
    }
}
";

            DiagnosticResult[] expected =
            {
                this.CSharpDiagnostic().WithLocation(11, 1),
                this.CSharpDiagnostic().WithLocation(16, 1),
                this.CSharpDiagnostic().WithLocation(21, 1),
            };

            await this.VerifyCSharpDiagnosticAsync(testCode, expected, CancellationToken.None).ConfigureAwait(false);
            await this.VerifyCSharpDiagnosticAsync(fixedCode, EmptyDiagnosticResults, CancellationToken.None).ConfigureAwait(false);
            await this.VerifyCSharpFixAsync(testCode, fixedCode, cancellationToken: CancellationToken.None).ConfigureAwait(false);
        }

        /// <inheritdoc/>
        protected override IEnumerable<DiagnosticAnalyzer> GetCSharpDiagnosticAnalyzers()
        {
            yield return new SA1137ElementsShouldHaveTheSameIndentation();
        }

        /// <inheritdoc/>
        protected override CodeFixProvider GetCSharpCodeFixProvider()
        {
            return new IndentationCodeFixProvider();
>>>>>>> a7d874c3
        }
    }
}<|MERGE_RESOLUTION|>--- conflicted
+++ resolved
@@ -1514,7 +1514,6 @@
 
             DiagnosticResult[] expected =
             {
-<<<<<<< HEAD
                 Diagnostic().WithLocation(14, 1),
                 Diagnostic().WithLocation(23, 1),
                 Diagnostic().WithLocation(25, 1),
@@ -1525,27 +1524,11 @@
                 Diagnostic().WithLocation(34, 1),
                 Diagnostic().WithLocation(35, 1),
                 Diagnostic().WithLocation(36, 1),
+                Diagnostic().WithLocation(43, 1),
                 Diagnostic().WithLocation(44, 1),
                 Diagnostic().WithLocation(45, 1),
                 Diagnostic().WithLocation(46, 1),
                 Diagnostic().WithLocation(47, 1),
-=======
-                this.CSharpDiagnostic().WithLocation(14, 1),
-                this.CSharpDiagnostic().WithLocation(23, 1),
-                this.CSharpDiagnostic().WithLocation(25, 1),
-                this.CSharpDiagnostic().WithLocation(26, 1),
-                this.CSharpDiagnostic().WithLocation(27, 1),
-                this.CSharpDiagnostic().WithLocation(28, 1),
-                this.CSharpDiagnostic().WithLocation(32, 1),
-                this.CSharpDiagnostic().WithLocation(34, 1),
-                this.CSharpDiagnostic().WithLocation(35, 1),
-                this.CSharpDiagnostic().WithLocation(36, 1),
-                this.CSharpDiagnostic().WithLocation(43, 1),
-                this.CSharpDiagnostic().WithLocation(44, 1),
-                this.CSharpDiagnostic().WithLocation(45, 1),
-                this.CSharpDiagnostic().WithLocation(46, 1),
-                this.CSharpDiagnostic().WithLocation(47, 1),
->>>>>>> a7d874c3
             };
 
             await VerifyCSharpFixAsync(testCode, expected, fixedCode, CancellationToken.None).ConfigureAwait(false);
@@ -1955,12 +1938,7 @@
                 Diagnostic().WithLocation(22, 1),
             };
 
-<<<<<<< HEAD
-            await VerifyCSharpFixAsync(testCode, expected, fixedCode, CancellationToken.None).ConfigureAwait(false);
-=======
-            await this.VerifyCSharpDiagnosticAsync(testCode, expected, CancellationToken.None).ConfigureAwait(false);
-            await this.VerifyCSharpDiagnosticAsync(fixedCode, EmptyDiagnosticResults, CancellationToken.None).ConfigureAwait(false);
-            await this.VerifyCSharpFixAsync(testCode, fixedCode, cancellationToken: CancellationToken.None).ConfigureAwait(false);
+            await VerifyCSharpFixAsync(testCode, expected, fixedCode, CancellationToken.None).ConfigureAwait(false);
         }
 
         [Fact]
@@ -2029,27 +2007,12 @@
 
             DiagnosticResult[] expected =
             {
-                this.CSharpDiagnostic().WithLocation(11, 1),
-                this.CSharpDiagnostic().WithLocation(16, 1),
-                this.CSharpDiagnostic().WithLocation(21, 1),
-            };
-
-            await this.VerifyCSharpDiagnosticAsync(testCode, expected, CancellationToken.None).ConfigureAwait(false);
-            await this.VerifyCSharpDiagnosticAsync(fixedCode, EmptyDiagnosticResults, CancellationToken.None).ConfigureAwait(false);
-            await this.VerifyCSharpFixAsync(testCode, fixedCode, cancellationToken: CancellationToken.None).ConfigureAwait(false);
-        }
-
-        /// <inheritdoc/>
-        protected override IEnumerable<DiagnosticAnalyzer> GetCSharpDiagnosticAnalyzers()
-        {
-            yield return new SA1137ElementsShouldHaveTheSameIndentation();
-        }
-
-        /// <inheritdoc/>
-        protected override CodeFixProvider GetCSharpCodeFixProvider()
-        {
-            return new IndentationCodeFixProvider();
->>>>>>> a7d874c3
+                Diagnostic().WithLocation(11, 1),
+                Diagnostic().WithLocation(16, 1),
+                Diagnostic().WithLocation(21, 1),
+            };
+
+            await VerifyCSharpFixAsync(testCode, expected, fixedCode, CancellationToken.None).ConfigureAwait(false);
         }
     }
 }