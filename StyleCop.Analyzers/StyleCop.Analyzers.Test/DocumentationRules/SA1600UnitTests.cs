﻿// Copyright (c) Tunnel Vision Laboratories, LLC. All Rights Reserved.
// Licensed under the MIT License. See LICENSE in the project root for license information.

#nullable disable

namespace StyleCop.Analyzers.Test.DocumentationRules
{
    using System.Threading;
    using System.Threading.Tasks;
    using Microsoft.CodeAnalysis.CSharp;
    using Microsoft.CodeAnalysis.Testing;
    using StyleCop.Analyzers.DocumentationRules;
    using StyleCop.Analyzers.Test.Helpers;
    using Xunit;
    using static StyleCop.Analyzers.Test.Verifiers.StyleCopCodeFixVerifier<
        StyleCop.Analyzers.DocumentationRules.SA1600ElementsMustBeDocumented,
        StyleCop.Analyzers.DocumentationRules.SA1600CodeFixProvider>;

    /// <summary>
    /// This class contains unit tests for <see cref="SA1600ElementsMustBeDocumented"/>.
    /// </summary>
    public class SA1600UnitTests
    {
        protected virtual LanguageVersion LanguageVersion => LanguageVersion.CSharp6;

        [Theory]
        [InlineData("public string {|#0:TestMember|};")]
        [InlineData("public string {|#0:TestMember|} { get; set; }")]
        [InlineData("public void {|#0:TestMember|}() { }")]
        [InlineData("public string {|#0:this|}[int a] { get { return \"a\"; } set { } }")]
        [InlineData("public event EventHandler {|#0:TestMember|} { add { } remove { } }")]
        public async Task TestRegressionMethodGlobalNamespaceAsync(string code)
        {
            // This test is a regression test for https://github.com/DotNetAnalyzers/StyleCopAnalyzers/issues/1416
            var testCode = $@"
using System;

{code}";

            var expected = this.GetExpectedResultTestRegressionMethodGlobalNamespace(code);
            await VerifyCSharpDiagnosticAsync(this.LanguageVersion, testCode, expected, CancellationToken.None).ConfigureAwait(false);
        }

<<<<<<< HEAD
        [Fact]
        public async Task TestClassWithoutDocumentationAsync()
        {
            await this.TestTypeWithoutDocumentationAsync("class", false).ConfigureAwait(false);
        }

        [Fact]
        public async Task TestPartialClassWithoutDocumentationAsync()
        {
            await this.TestTypeDeclarationDocumentationAsync("class", "partial", false, false).ConfigureAwait(false);
            await this.TestTypeDeclarationDocumentationAsync("class", "internal partial", false, false).ConfigureAwait(false);
            await this.TestTypeDeclarationDocumentationAsync("class", "public partial", false, false).ConfigureAwait(false);
        }

        [Fact]
        public async Task TestStructWithoutDocumentationAsync()
        {
            await this.TestTypeWithoutDocumentationAsync("struct", false).ConfigureAwait(false);
        }

        [Fact]
        public async Task TestPartialStructWithoutDocumentationAsync()
        {
            await this.TestTypeDeclarationDocumentationAsync("struct", "partial", false, false).ConfigureAwait(false);
            await this.TestTypeDeclarationDocumentationAsync("struct", "internal partial", false, false).ConfigureAwait(false);
            await this.TestTypeDeclarationDocumentationAsync("struct", "public partial", false, false).ConfigureAwait(false);
        }

        [Fact]
        public async Task TestEnumWithoutDocumentationAsync()
        {
            await this.TestTypeWithoutDocumentationAsync("enum", false).ConfigureAwait(false);
        }

        [Fact]
        public async Task TestInterfaceWithoutDocumentationAsync()
        {
            await this.TestTypeWithoutDocumentationAsync("interface", true).ConfigureAwait(false);
        }

        [Fact]
        public async Task TestPartialInterfaceWithoutDocumentationAsync()
        {
            await this.TestTypeDeclarationDocumentationAsync("interface", "partial", false, false).ConfigureAwait(false);
            await this.TestTypeDeclarationDocumentationAsync("interface", "internal partial", false, false).ConfigureAwait(false);
            await this.TestTypeDeclarationDocumentationAsync("interface", "public partial", false, false).ConfigureAwait(false);
        }

        [Fact]
        public async Task TestClassWithDocumentationAsync()
        {
            await this.TestTypeWithDocumentationAsync("class").ConfigureAwait(false);
        }

        [Fact]
        public async Task TestStructWithDocumentationAsync()
        {
            await this.TestTypeWithDocumentationAsync("struct").ConfigureAwait(false);
        }

        [Fact]
        public async Task TestEnumWithDocumentationAsync()
=======
        [Theory]
        [MemberData(nameof(CommonMemberData.BaseTypeDeclarationKeywords), MemberType = typeof(CommonMemberData))]
        public async Task TestBaseTypeWithoutDocumentationAsync(string type)
>>>>>>> 0fc865d7
        {
            var isInterface = type == "interface";
            await this.TestTypeWithoutDocumentationAsync(type, isInterface).ConfigureAwait(false);
        }

        [Theory]
        [MemberData(nameof(CommonMemberData.BaseTypeDeclarationKeywords), MemberType = typeof(CommonMemberData))]
        public async Task TestBaseTypeWithDocumentationAsync(string type)
        {
            await this.TestTypeWithDocumentationAsync(type).ConfigureAwait(false);
        }

        [Fact]
        public async Task TestDelegateWithoutDocumentationAsync()
        {
            await this.TestDelegateDeclarationDocumentationAsync(string.Empty, true, false).ConfigureAwait(false);
            await this.TestDelegateDeclarationDocumentationAsync("internal", true, false).ConfigureAwait(false);
            await this.TestDelegateDeclarationDocumentationAsync("public", true, false).ConfigureAwait(false);

            await this.TestNestedDelegateDeclarationDocumentationAsync(string.Empty, false, false).ConfigureAwait(false);
            await this.TestNestedDelegateDeclarationDocumentationAsync("private", false, false).ConfigureAwait(false);
            await this.TestNestedDelegateDeclarationDocumentationAsync("protected", true, false).ConfigureAwait(false);
            await this.TestNestedDelegateDeclarationDocumentationAsync("internal", true, false).ConfigureAwait(false);
            await this.TestNestedDelegateDeclarationDocumentationAsync("protected internal", true, false).ConfigureAwait(false);
            await this.TestNestedDelegateDeclarationDocumentationAsync("public", true, false).ConfigureAwait(false);
        }

        [Fact]
        public async Task TestDelegateWithDocumentationAsync()
        {
            await this.TestDelegateDeclarationDocumentationAsync(string.Empty, false, true).ConfigureAwait(false);
            await this.TestDelegateDeclarationDocumentationAsync("internal", false, true).ConfigureAwait(false);
            await this.TestDelegateDeclarationDocumentationAsync("public", false, true).ConfigureAwait(false);

            await this.TestNestedDelegateDeclarationDocumentationAsync(string.Empty, false, true).ConfigureAwait(false);
            await this.TestNestedDelegateDeclarationDocumentationAsync("private", false, true).ConfigureAwait(false);
            await this.TestNestedDelegateDeclarationDocumentationAsync("protected", false, true).ConfigureAwait(false);
            await this.TestNestedDelegateDeclarationDocumentationAsync("internal", false, true).ConfigureAwait(false);
            await this.TestNestedDelegateDeclarationDocumentationAsync("protected internal", false, true).ConfigureAwait(false);
            await this.TestNestedDelegateDeclarationDocumentationAsync("public", false, true).ConfigureAwait(false);
        }

        [Fact]
        public async Task TestMethodWithoutDocumentationAsync()
        {
            await this.TestMethodDeclarationDocumentationAsync(string.Empty, false, false, false).ConfigureAwait(false);
            await this.TestMethodDeclarationDocumentationAsync(string.Empty, true, true, false).ConfigureAwait(false);
            await this.TestMethodDeclarationDocumentationAsync("private", false, false, false).ConfigureAwait(false);
            await this.TestMethodDeclarationDocumentationAsync("protected", false, true, false).ConfigureAwait(false);
            await this.TestMethodDeclarationDocumentationAsync("internal", false, true, false).ConfigureAwait(false);
            await this.TestMethodDeclarationDocumentationAsync("protected internal", false, true, false).ConfigureAwait(false);
            await this.TestMethodDeclarationDocumentationAsync("public", false, true, false).ConfigureAwait(false);

            await this.TestInterfaceMethodDeclarationDocumentationAsync(false).ConfigureAwait(false);
        }

        [Fact]
        public async Task TestMethodWithDocumentationAsync()
        {
            await this.TestMethodDeclarationDocumentationAsync(string.Empty, false, false, true).ConfigureAwait(false);
            await this.TestMethodDeclarationDocumentationAsync(string.Empty, true, false, true).ConfigureAwait(false);
            await this.TestMethodDeclarationDocumentationAsync("private", false, false, true).ConfigureAwait(false);
            await this.TestMethodDeclarationDocumentationAsync("protected", false, false, true).ConfigureAwait(false);
            await this.TestMethodDeclarationDocumentationAsync("internal", false, false, true).ConfigureAwait(false);
            await this.TestMethodDeclarationDocumentationAsync("protected internal", false, false, true).ConfigureAwait(false);
            await this.TestMethodDeclarationDocumentationAsync("public", false, false, true).ConfigureAwait(false);

            await this.TestInterfaceMethodDeclarationDocumentationAsync(true).ConfigureAwait(false);
        }

        [Fact]
        public async Task TestConstructorWithoutDocumentationAsync()
        {
            await this.TestConstructorDeclarationDocumentationAsync(string.Empty, false, false).ConfigureAwait(false);
            await this.TestConstructorDeclarationDocumentationAsync("private", false, false).ConfigureAwait(false);
            await this.TestConstructorDeclarationDocumentationAsync("protected", true, false).ConfigureAwait(false);
            await this.TestConstructorDeclarationDocumentationAsync("internal", true, false).ConfigureAwait(false);
            await this.TestConstructorDeclarationDocumentationAsync("protected internal", true, false).ConfigureAwait(false);
            await this.TestConstructorDeclarationDocumentationAsync("public", true, false).ConfigureAwait(false);
        }

        [Fact]
        public async Task TestConstructorWithDocumentationAsync()
        {
            await this.TestConstructorDeclarationDocumentationAsync(string.Empty, false, true).ConfigureAwait(false);
            await this.TestConstructorDeclarationDocumentationAsync("private", false, true).ConfigureAwait(false);
            await this.TestConstructorDeclarationDocumentationAsync("protected", false, true).ConfigureAwait(false);
            await this.TestConstructorDeclarationDocumentationAsync("internal", false, true).ConfigureAwait(false);
            await this.TestConstructorDeclarationDocumentationAsync("protected internal", false, true).ConfigureAwait(false);
            await this.TestConstructorDeclarationDocumentationAsync("public", false, true).ConfigureAwait(false);
        }

        [Fact]
        public async Task TestDestructorWithoutDocumentationAsync()
        {
            await this.TestDestructorDeclarationDocumentationAsync(true, false).ConfigureAwait(false);
        }

        [Fact]
        public async Task TestDestructorWithDocumentationAsync()
        {
            await this.TestDestructorDeclarationDocumentationAsync(false, true).ConfigureAwait(false);
        }

        [Fact]
        public async Task TestFieldWithoutDocumentationAsync()
        {
            await this.TestFieldDeclarationDocumentationAsync(testSettings: null, string.Empty, false, false).ConfigureAwait(false);
            await this.TestFieldDeclarationDocumentationAsync(testSettings: null, "private", false, false).ConfigureAwait(false);
            await this.TestFieldDeclarationDocumentationAsync(testSettings: null, "protected", true, false).ConfigureAwait(false);
            await this.TestFieldDeclarationDocumentationAsync(testSettings: null, "internal", true, false).ConfigureAwait(false);
            await this.TestFieldDeclarationDocumentationAsync(testSettings: null, "protected internal", true, false).ConfigureAwait(false);
            await this.TestFieldDeclarationDocumentationAsync(testSettings: null, "public", true, false).ConfigureAwait(false);

            // Re-test with the 'documentPrivateElements' setting enabled (doesn't impact fields)
            var testSettings = @"
{
  ""settings"": {
    ""documentationRules"": {
      ""documentPrivateElements"": true
    }
  }
}
";

            await this.TestFieldDeclarationDocumentationAsync(testSettings, string.Empty, false, false).ConfigureAwait(false);
            await this.TestFieldDeclarationDocumentationAsync(testSettings, "private", false, false).ConfigureAwait(false);
            await this.TestFieldDeclarationDocumentationAsync(testSettings, "protected", true, false).ConfigureAwait(false);
            await this.TestFieldDeclarationDocumentationAsync(testSettings, "internal", true, false).ConfigureAwait(false);
            await this.TestFieldDeclarationDocumentationAsync(testSettings, "protected internal", true, false).ConfigureAwait(false);
            await this.TestFieldDeclarationDocumentationAsync(testSettings, "public", true, false).ConfigureAwait(false);

            // Re-test with the 'documentInternalElements' setting disabled (does impact fields)
            testSettings = @"
{
  ""settings"": {
    ""documentationRules"": {
      ""documentInternalElements"": false
    }
  }
}
";

            await this.TestFieldDeclarationDocumentationAsync(testSettings, string.Empty, false, false).ConfigureAwait(false);
            await this.TestFieldDeclarationDocumentationAsync(testSettings, "private", false, false).ConfigureAwait(false);
            await this.TestFieldDeclarationDocumentationAsync(testSettings, "protected", true, false).ConfigureAwait(false);
            await this.TestFieldDeclarationDocumentationAsync(testSettings, "internal", false, false).ConfigureAwait(false);
            await this.TestFieldDeclarationDocumentationAsync(testSettings, "protected internal", true, false).ConfigureAwait(false);
            await this.TestFieldDeclarationDocumentationAsync(testSettings, "public", true, false).ConfigureAwait(false);

            // Re-test with the 'documentPrivateFields' setting enabled (does impact fields)
            testSettings = @"
{
  ""settings"": {
    ""documentationRules"": {
      ""documentPrivateFields"": true
    }
  }
}
";

            await this.TestFieldDeclarationDocumentationAsync(testSettings, string.Empty, true, false).ConfigureAwait(false);
            await this.TestFieldDeclarationDocumentationAsync(testSettings, "private", true, false).ConfigureAwait(false);
            await this.TestFieldDeclarationDocumentationAsync(testSettings, "protected", true, false).ConfigureAwait(false);
            await this.TestFieldDeclarationDocumentationAsync(testSettings, "internal", true, false).ConfigureAwait(false);
            await this.TestFieldDeclarationDocumentationAsync(testSettings, "protected internal", true, false).ConfigureAwait(false);
            await this.TestFieldDeclarationDocumentationAsync(testSettings, "public", true, false).ConfigureAwait(false);
        }

        [Fact]
        public async Task TestFieldWithDocumentationAsync()
        {
            await this.TestFieldDeclarationDocumentationAsync(testSettings: null, string.Empty, false, true).ConfigureAwait(false);
            await this.TestFieldDeclarationDocumentationAsync(testSettings: null, "private", false, true).ConfigureAwait(false);
            await this.TestFieldDeclarationDocumentationAsync(testSettings: null, "protected", false, true).ConfigureAwait(false);
            await this.TestFieldDeclarationDocumentationAsync(testSettings: null, "internal", false, true).ConfigureAwait(false);
            await this.TestFieldDeclarationDocumentationAsync(testSettings: null, "protected internal", false, true).ConfigureAwait(false);
            await this.TestFieldDeclarationDocumentationAsync(testSettings: null, "public", false, true).ConfigureAwait(false);

            // Re-test with the 'documentPrivateElements' setting enabled (doesn't impact fields)
            var testSettings = @"
{
  ""settings"": {
    ""documentationRules"": {
      ""documentPrivateElements"": true
    }
  }
}
";

            await this.TestFieldDeclarationDocumentationAsync(testSettings, string.Empty, false, true).ConfigureAwait(false);
            await this.TestFieldDeclarationDocumentationAsync(testSettings, "private", false, true).ConfigureAwait(false);
            await this.TestFieldDeclarationDocumentationAsync(testSettings, "protected", false, true).ConfigureAwait(false);
            await this.TestFieldDeclarationDocumentationAsync(testSettings, "internal", false, true).ConfigureAwait(false);
            await this.TestFieldDeclarationDocumentationAsync(testSettings, "protected internal", false, true).ConfigureAwait(false);
            await this.TestFieldDeclarationDocumentationAsync(testSettings, "public", false, true).ConfigureAwait(false);

            // Re-test with the 'documentInternalElements' setting disabled (does impact fields)
            testSettings = @"
{
  ""settings"": {
    ""documentationRules"": {
      ""documentInternalElements"": false
    }
  }
}
";

            await this.TestFieldDeclarationDocumentationAsync(testSettings, string.Empty, false, true).ConfigureAwait(false);
            await this.TestFieldDeclarationDocumentationAsync(testSettings, "private", false, true).ConfigureAwait(false);
            await this.TestFieldDeclarationDocumentationAsync(testSettings, "protected", false, true).ConfigureAwait(false);
            await this.TestFieldDeclarationDocumentationAsync(testSettings, "internal", false, true).ConfigureAwait(false);
            await this.TestFieldDeclarationDocumentationAsync(testSettings, "protected internal", false, true).ConfigureAwait(false);
            await this.TestFieldDeclarationDocumentationAsync(testSettings, "public", false, true).ConfigureAwait(false);

            // Re-test with the 'documentPrivateFields' setting enabled (does impact fields)
            testSettings = @"
{
  ""settings"": {
    ""documentationRules"": {
      ""documentPrivateFields"": true
    }
  }
}
";

            await this.TestFieldDeclarationDocumentationAsync(testSettings, string.Empty, false, true).ConfigureAwait(false);
            await this.TestFieldDeclarationDocumentationAsync(testSettings, "private", false, true).ConfigureAwait(false);
            await this.TestFieldDeclarationDocumentationAsync(testSettings, "protected", false, true).ConfigureAwait(false);
            await this.TestFieldDeclarationDocumentationAsync(testSettings, "internal", false, true).ConfigureAwait(false);
            await this.TestFieldDeclarationDocumentationAsync(testSettings, "protected internal", false, true).ConfigureAwait(false);
            await this.TestFieldDeclarationDocumentationAsync(testSettings, "public", false, true).ConfigureAwait(false);
        }

        [Fact]
        public async Task TestPropertyWithoutDocumentationAsync()
        {
            await this.TestPropertyDeclarationDocumentationAsync(string.Empty, false, false, false).ConfigureAwait(false);
            await this.TestPropertyDeclarationDocumentationAsync(string.Empty, true, true, false).ConfigureAwait(false);
            await this.TestPropertyDeclarationDocumentationAsync("private", false, false, false).ConfigureAwait(false);
            await this.TestPropertyDeclarationDocumentationAsync("protected", false, true, false).ConfigureAwait(false);
            await this.TestPropertyDeclarationDocumentationAsync("internal", false, true, false).ConfigureAwait(false);
            await this.TestPropertyDeclarationDocumentationAsync("protected internal", false, true, false).ConfigureAwait(false);
            await this.TestPropertyDeclarationDocumentationAsync("public", false, true, false).ConfigureAwait(false);

            await this.TestInterfacePropertyDeclarationDocumentationAsync(false).ConfigureAwait(false);
        }

        [Fact]
        public async Task TestPropertyWithDocumentationAsync()
        {
            await this.TestPropertyDeclarationDocumentationAsync(string.Empty, false, false, true).ConfigureAwait(false);
            await this.TestPropertyDeclarationDocumentationAsync(string.Empty, true, false, true).ConfigureAwait(false);
            await this.TestPropertyDeclarationDocumentationAsync("private", false, false, true).ConfigureAwait(false);
            await this.TestPropertyDeclarationDocumentationAsync("protected", false, false, true).ConfigureAwait(false);
            await this.TestPropertyDeclarationDocumentationAsync("internal", false, false, true).ConfigureAwait(false);
            await this.TestPropertyDeclarationDocumentationAsync("protected internal", false, false, true).ConfigureAwait(false);
            await this.TestPropertyDeclarationDocumentationAsync("public", false, false, true).ConfigureAwait(false);

            await this.TestInterfacePropertyDeclarationDocumentationAsync(true).ConfigureAwait(false);
        }

        [Fact]
        public async Task TestIndexerWithoutDocumentationAsync()
        {
            await this.TestIndexerDeclarationDocumentationAsync(string.Empty, false, false, false).ConfigureAwait(false);
            await this.TestIndexerDeclarationDocumentationAsync(string.Empty, true, true, false).ConfigureAwait(false);
            await this.TestIndexerDeclarationDocumentationAsync("private", false, false, false).ConfigureAwait(false);
            await this.TestIndexerDeclarationDocumentationAsync("protected", false, true, false).ConfigureAwait(false);
            await this.TestIndexerDeclarationDocumentationAsync("internal", false, true, false).ConfigureAwait(false);
            await this.TestIndexerDeclarationDocumentationAsync("protected internal", false, true, false).ConfigureAwait(false);
            await this.TestIndexerDeclarationDocumentationAsync("public", false, true, false).ConfigureAwait(false);

            await this.TestInterfaceIndexerDeclarationDocumentationAsync(false).ConfigureAwait(false);
        }

        [Fact]
        public async Task TestIndexerWithDocumentationAsync()
        {
            await this.TestIndexerDeclarationDocumentationAsync(string.Empty, false, false, true).ConfigureAwait(false);
            await this.TestIndexerDeclarationDocumentationAsync(string.Empty, true, false, true).ConfigureAwait(false);
            await this.TestIndexerDeclarationDocumentationAsync("private", false, false, true).ConfigureAwait(false);
            await this.TestIndexerDeclarationDocumentationAsync("protected", false, false, true).ConfigureAwait(false);
            await this.TestIndexerDeclarationDocumentationAsync("internal", false, false, true).ConfigureAwait(false);
            await this.TestIndexerDeclarationDocumentationAsync("protected internal", false, false, true).ConfigureAwait(false);
            await this.TestIndexerDeclarationDocumentationAsync("public", false, false, true).ConfigureAwait(false);

            await this.TestInterfaceIndexerDeclarationDocumentationAsync(true).ConfigureAwait(false);
        }

        [Fact]
        public async Task TestEventWithoutDocumentationAsync()
        {
            await this.TestEventDeclarationDocumentationAsync(string.Empty, false, false, false).ConfigureAwait(false);
            await this.TestEventDeclarationDocumentationAsync(string.Empty, true, true, false).ConfigureAwait(false);
            await this.TestEventDeclarationDocumentationAsync("private", false, false, false).ConfigureAwait(false);
            await this.TestEventDeclarationDocumentationAsync("protected", false, true, false).ConfigureAwait(false);
            await this.TestEventDeclarationDocumentationAsync("internal", false, true, false).ConfigureAwait(false);
            await this.TestEventDeclarationDocumentationAsync("protected internal", false, true, false).ConfigureAwait(false);
            await this.TestEventDeclarationDocumentationAsync("public", false, true, false).ConfigureAwait(false);

            await this.TestInterfaceEventDeclarationDocumentationAsync(false).ConfigureAwait(false);
        }

        [Fact]
        public async Task TestEventWithDocumentationAsync()
        {
            await this.TestEventDeclarationDocumentationAsync(string.Empty, false, false, true).ConfigureAwait(false);
            await this.TestEventDeclarationDocumentationAsync(string.Empty, true, false, true).ConfigureAwait(false);
            await this.TestEventDeclarationDocumentationAsync("private", false, false, true).ConfigureAwait(false);
            await this.TestEventDeclarationDocumentationAsync("protected", false, false, true).ConfigureAwait(false);
            await this.TestEventDeclarationDocumentationAsync("internal", false, false, true).ConfigureAwait(false);
            await this.TestEventDeclarationDocumentationAsync("protected internal", false, false, true).ConfigureAwait(false);
            await this.TestEventDeclarationDocumentationAsync("public", false, false, true).ConfigureAwait(false);

            await this.TestInterfaceEventDeclarationDocumentationAsync(true).ConfigureAwait(false);
        }

        [Fact]
        public async Task TestEventFieldWithoutDocumentationAsync()
        {
            await this.TestEventFieldDeclarationDocumentationAsync(string.Empty, false, false).ConfigureAwait(false);
            await this.TestEventFieldDeclarationDocumentationAsync("private", false, false).ConfigureAwait(false);
            await this.TestEventFieldDeclarationDocumentationAsync("protected", true, false).ConfigureAwait(false);
            await this.TestEventFieldDeclarationDocumentationAsync("internal", true, false).ConfigureAwait(false);
            await this.TestEventFieldDeclarationDocumentationAsync("protected internal", true, false).ConfigureAwait(false);
            await this.TestEventFieldDeclarationDocumentationAsync("public", true, false).ConfigureAwait(false);
        }

        [Fact]
        public async Task TestEventFieldWithDocumentationAsync()
        {
            await this.TestEventFieldDeclarationDocumentationAsync(string.Empty, false, true).ConfigureAwait(false);
            await this.TestEventFieldDeclarationDocumentationAsync("private", false, true).ConfigureAwait(false);
            await this.TestEventFieldDeclarationDocumentationAsync("protected", false, true).ConfigureAwait(false);
            await this.TestEventFieldDeclarationDocumentationAsync("internal", false, true).ConfigureAwait(false);
            await this.TestEventFieldDeclarationDocumentationAsync("protected internal", false, true).ConfigureAwait(false);
            await this.TestEventFieldDeclarationDocumentationAsync("public", false, true).ConfigureAwait(false);
        }

        [Fact]
        public async Task TestEmptyXmlCommentsAsync()
        {
            var testCodeWithEmptyDocumentation = @"    /// <summary>
    /// </summary>
public class OuterClass
{
}";
            var testCodeWithDocumentation = @"    /// <summary>
    /// A summary
    /// </summary>
public class OuterClass
{
}";

            DiagnosticResult expected = Diagnostic().WithLocation(3, 14);

            await VerifyCSharpDiagnosticAsync(this.LanguageVersion, testCodeWithDocumentation, DiagnosticResult.EmptyDiagnosticResults, CancellationToken.None).ConfigureAwait(false);
            await VerifyCSharpDiagnosticAsync(this.LanguageVersion, testCodeWithEmptyDocumentation, expected, CancellationToken.None).ConfigureAwait(false);
        }

        [Fact]
        public async Task TestCDataXmlCommentsAsync()
        {
            var testCodeWithEmptyDocumentation = @"/// <summary>
    /// <![CDATA[]]>
    /// </summary>
public class OuterClass
{
}";
            var testCodeWithDocumentation = @"    /// <summary>
    /// <![CDATA[A summary.]]>
    /// </summary>
public class OuterClass
{
}";

            DiagnosticResult expected = Diagnostic().WithLocation(4, 14);

            await VerifyCSharpDiagnosticAsync(this.LanguageVersion, testCodeWithDocumentation, DiagnosticResult.EmptyDiagnosticResults, CancellationToken.None).ConfigureAwait(false);
            await VerifyCSharpDiagnosticAsync(this.LanguageVersion, testCodeWithEmptyDocumentation, expected, CancellationToken.None).ConfigureAwait(false);
        }

        [Fact]
        public async Task TestEmptyElementXmlCommentsAsync()
        {
            var testCodeWithDocumentation = @"/// <inheritdoc/>
public class OuterClass
{
}";

            await VerifyCSharpDiagnosticAsync(this.LanguageVersion, testCodeWithDocumentation, DiagnosticResult.EmptyDiagnosticResults, CancellationToken.None).ConfigureAwait(false);
        }

        [Fact]
        public async Task TestMultiLineDocumentationAsync()
        {
            var testCodeWithDocumentation = @"
/**
 * <summary>This is a documentation comment summary.</summary>
 */
public class OuterClass
{
    /**
     * <summary>This is a documentation comment summary.</summary>
     */
    public void SomeMethod() { }
}";

            await VerifyCSharpDiagnosticAsync(this.LanguageVersion, testCodeWithDocumentation, DiagnosticResult.EmptyDiagnosticResults, CancellationToken.None).ConfigureAwait(false);
        }

        /// <summary>
        /// Verifies that we recognize the auto-generated xml element.
        /// </summary>
        /// <returns>A <see cref="Task"/> representing the asynchronous unit test.</returns>
        [Fact]
        public async Task TestSkipAutoGeneratedCodeAsync()
        {
            var testCode = @"//------------------------------------------------------------------------------
// <auto-generated>
//     This code was generated by a tool.
//     Runtime Version:4.0.30319.0
//
//     Changes to this file may cause incorrect behavior and will be lost if
//     the code is regenerated.
// </auto-generated>
//------------------------------------------------------------------------------

public class OuterClass
{
    public void SomeMethod() { }
}";

            await VerifyCSharpDiagnosticAsync(this.LanguageVersion, testCode, DiagnosticResult.EmptyDiagnosticResults, CancellationToken.None).ConfigureAwait(false);
        }

        /// <summary>
        /// Verifies that we recognize the autogenerated xml element.
        /// </summary>
        /// <returns>A <see cref="Task"/> representing the asynchronous unit test.</returns>
        [Fact]
        public async Task TestSkipAutoGeneratedCode2Async()
        {
            var testCode = @"//------------------------------------------------------------------------------
// <autogenerated>
//     This code was generated by a tool.
//     Runtime Version:4.0.30319.0
//
//     Changes to this file may cause incorrect behavior and will be lost if
//     the code is regenerated.
// </autogenerated>
//------------------------------------------------------------------------------

public class OuterClass
{
    public void SomeMethod() { }
}";

            await VerifyCSharpDiagnosticAsync(this.LanguageVersion, testCode, DiagnosticResult.EmptyDiagnosticResults, CancellationToken.None).ConfigureAwait(false);
        }

        /// <summary>
        /// Verifies that a code fix is offered for a constructor without documentation.
        /// </summary>
        /// <returns>A <see cref="Task"/> representing the asynchronous unit test.</returns>
        [Fact]
        public async Task TestConstructorCodeFixAsync()
        {
            var testCode = @"
/// <summary>
/// Test type #1.
/// </summary>
public class Test1
{
    public Test1()
    {
    }

    public Test1(int param1, bool param2)
    {
    }
}

/// <summary>
/// Test type #2.
/// </summary>
public struct Test2
{
    public Test2(int param1, bool param2)
    {
    }
}
";

            var fixedTestCode = @"
/// <summary>
/// Test type #1.
/// </summary>
public class Test1
{
    /// <summary>
    /// Initializes a new instance of the <see cref=""Test1""/> class.
    /// </summary>
    public Test1()
    {
    }

    /// <summary>
    /// Initializes a new instance of the <see cref=""Test1""/> class.
    /// </summary>
    /// <param name=""param1""></param>
    /// <param name=""param2""></param>
    public Test1(int param1, bool param2)
    {
    }
}

/// <summary>
/// Test type #2.
/// </summary>
public struct Test2
{
    /// <summary>
    /// Initializes a new instance of the <see cref=""Test2""/> struct.
    /// </summary>
    /// <param name=""param1""></param>
    /// <param name=""param2""></param>
    public Test2(int param1, bool param2)
    {
    }
}
";

            await new CSharpTest(this.LanguageVersion)
            {
                TestCode = testCode,
                ExpectedDiagnostics =
                {
                    Diagnostic().WithLocation(7, 12),
                    Diagnostic().WithLocation(11, 12),
                    Diagnostic().WithLocation(21, 12),
                },
                FixedCode = fixedTestCode,
                DisabledDiagnostics = { "CS1591" },
            }.RunAsync(CancellationToken.None).ConfigureAwait(false);
        }

        /// <summary>
        /// Verifies that a code fix is offered for a destructor without documentation.
        /// </summary>
        /// <returns>A <see cref="Task"/> representing the asynchronous unit test.</returns>
        [Fact]
        public async Task TestDestructorCodeFixAsync()
        {
            var testCode = @"
/// <summary>
/// Test class.
/// </summary>
public class TestClass
{
    ~TestClass()
    {
    }
}
";

            var fixedTestCode = @"
/// <summary>
/// Test class.
/// </summary>
public class TestClass
{
    /// <summary>
    /// Finalizes an instance of the <see cref=""TestClass""/> class.
    /// </summary>
    ~TestClass()
    {
    }
}
";

            await new CSharpTest(this.LanguageVersion)
            {
                TestCode = testCode,
                ExpectedDiagnostics =
                {
                    Diagnostic().WithLocation(7, 6),
                },
                FixedCode = fixedTestCode,
                DisabledDiagnostics = { "CS1591" },
            }.RunAsync(CancellationToken.None).ConfigureAwait(false);
        }

        /// <summary>
        /// Verifies that a code fix is not offered for normal methods without documentation.
        /// </summary>
        /// <returns>A <see cref="Task"/> representing the asynchronous unit test.</returns>
        [Fact]
        public async Task TestNoFixForNormalMethodsAsync()
        {
            var testCode = @"
/// <summary>
/// Test class.
/// </summary>
public class TestClass
{
    public void DoSomething()
    {
    }

    public int DoSomething2()
    {
        return 0;
    }
}
";

            await new CSharpTest(this.LanguageVersion)
            {
                TestCode = testCode,
                ExpectedDiagnostics =
                {
                    Diagnostic().WithLocation(7, 17),
                    Diagnostic().WithLocation(11, 16),
                },
                FixedCode = testCode,
                DisabledDiagnostics = { "CS1591" },
            }.RunAsync(CancellationToken.None).ConfigureAwait(false);
        }

        /// <summary>
        /// Verifies that a code fix is offered for methods returning a task.
        /// </summary>
        /// <param name="typeKeyword">The type keyword to use.</param>
        /// <returns>A <see cref="Task"/> representing the asynchronous unit test.</returns>
        [Theory]
        [InlineData("class")]
        [InlineData("struct")]
        public async Task TestMethodReturningTaskCodeFixAsync(string typeKeyword)
        {
            var testCode = $@"
using System.Threading.Tasks;

/// <summary>
/// Test type.
/// </summary>
public {typeKeyword} Test
{{
    public Task TestMethod1()
    {{
        return Task.Delay(0);
    }}

    public Task<int> TestMethod2()
    {{
        return Task.FromResult(0);
    }}

    public Task<T> TestMethod3<T>()
    {{
        return Task.FromResult(default(T));
    }}

    public Task TestMethod4(int param1, int param2)
    {{
        return Task.Delay(0);
    }}

    public Task<int> TestMethod5(int param1, int param2)
    {{
        return Task.FromResult(param1);
    }}

    public Task<T> TestMethod6<T>(T param1, int param2)
    {{
        return Task.FromResult(param1);
    }}
}}
";

            var fixedTestCode = $@"
using System.Threading.Tasks;

/// <summary>
/// Test type.
/// </summary>
public {typeKeyword} Test
{{
    /// <summary>
    ///
    /// </summary>
    /// <returns>A <see cref=""Task""/> representing the result of the asynchronous operation.</returns>
    public Task TestMethod1()
    {{
        return Task.Delay(0);
    }}

    /// <summary>
    ///
    /// </summary>
    /// <returns>A <see cref=""Task{{TResult}}""/> representing the result of the asynchronous operation.</returns>
    public Task<int> TestMethod2()
    {{
        return Task.FromResult(0);
    }}

    /// <summary>
    ///
    /// </summary>
    /// <typeparam name=""T""></typeparam>
    /// <returns>A <see cref=""Task{{TResult}}""/> representing the result of the asynchronous operation.</returns>
    public Task<T> TestMethod3<T>()
    {{
        return Task.FromResult(default(T));
    }}

    /// <summary>
    ///
    /// </summary>
    /// <param name=""param1""></param>
    /// <param name=""param2""></param>
    /// <returns>A <see cref=""Task""/> representing the result of the asynchronous operation.</returns>
    public Task TestMethod4(int param1, int param2)
    {{
        return Task.Delay(0);
    }}

    /// <summary>
    ///
    /// </summary>
    /// <param name=""param1""></param>
    /// <param name=""param2""></param>
    /// <returns>A <see cref=""Task{{TResult}}""/> representing the result of the asynchronous operation.</returns>
    public Task<int> TestMethod5(int param1, int param2)
    {{
        return Task.FromResult(param1);
    }}

    /// <summary>
    ///
    /// </summary>
    /// <typeparam name=""T""></typeparam>
    /// <param name=""param1""></param>
    /// <param name=""param2""></param>
    /// <returns>A <see cref=""Task{{TResult}}""/> representing the result of the asynchronous operation.</returns>
    public Task<T> TestMethod6<T>(T param1, int param2)
    {{
        return Task.FromResult(param1);
    }}
}}
";

            await new CSharpTest(this.LanguageVersion)
            {
                TestCode = testCode,
                ExpectedDiagnostics =
                {
                    Diagnostic().WithLocation(9, 17),
                    Diagnostic().WithLocation(14, 22),
                    Diagnostic().WithLocation(19, 20),
                    Diagnostic().WithLocation(24, 17),
                    Diagnostic().WithLocation(29, 22),
                    Diagnostic().WithLocation(34, 20),
                },
                FixedCode = fixedTestCode,
                DisabledDiagnostics = { "CS1591" },
            }.RunAsync(CancellationToken.None).ConfigureAwait(false);
        }

        protected async Task TestTypeDeclarationDocumentationAsync(string type, string modifiers, bool requiresDiagnostic, bool hasDocumentation)
        {
            var testCodeWithoutDocumentation = @"
{0} {1}
TypeName
{{
}}";
            var testCodeWithDocumentation = @"/// <summary> A summary. </summary>
{0} {1}
TypeName
{{
}}";

            DiagnosticResult[] expected =
                {
                    Diagnostic().WithLocation(3, 1),
                };

            await VerifyCSharpDiagnosticAsync(this.LanguageVersion, string.Format(hasDocumentation ? testCodeWithDocumentation : testCodeWithoutDocumentation, modifiers, type), requiresDiagnostic ? expected : DiagnosticResult.EmptyDiagnosticResults, CancellationToken.None).ConfigureAwait(false);
        }

        protected async Task TestNestedTypeDeclarationDocumentationAsync(string type, string modifiers, bool requiresDiagnostic, bool hasDocumentation)
        {
            var testCodeWithoutDocumentation = @"    /// <summary>
    /// A summary
    /// </summary>
public class OuterClass
{{

    {0} {1}
    TypeName
    {{
    }}
}}";
            var testCodeWithDocumentation = @"    /// <summary>
    /// A summary
    /// </summary>
public class OuterClass
{{
    /// <summary>A summary.</summary>
    {0} {1}
    TypeName
    {{
    }}
}}";

            DiagnosticResult[] expected =
                {
                    Diagnostic().WithLocation(8, 5),
                };

            await VerifyCSharpDiagnosticAsync(this.LanguageVersion, string.Format(hasDocumentation ? testCodeWithDocumentation : testCodeWithoutDocumentation, modifiers, type), requiresDiagnostic ? expected : DiagnosticResult.EmptyDiagnosticResults, CancellationToken.None).ConfigureAwait(false);
        }

        protected async Task TestDelegateDeclarationDocumentationAsync(string modifiers, bool requiresDiagnostic, bool hasDocumentation)
        {
            var testCodeWithoutDocumentation = @"
{0} delegate void
DelegateName();";
            var testCodeWithDocumentation = @"/// <summary> A summary. </summary>
{0} delegate void
DelegateName();";

            DiagnosticResult[] expected =
                {
                    Diagnostic().WithLocation(3, 1),
                };

            await VerifyCSharpDiagnosticAsync(this.LanguageVersion, string.Format(hasDocumentation ? testCodeWithDocumentation : testCodeWithoutDocumentation, modifiers), requiresDiagnostic ? expected : DiagnosticResult.EmptyDiagnosticResults, CancellationToken.None).ConfigureAwait(false);
        }

        protected async Task TestNestedDelegateDeclarationDocumentationAsync(string modifiers, bool requiresDiagnostic, bool hasDocumentation)
        {
            var testCodeWithoutDocumentation = @"    /// <summary>
    /// A summary
    /// </summary>
public class OuterClass
{{

    {0} delegate void
    DelegateName();
}}";
            var testCodeWithDocumentation = @"    /// <summary>
    /// A summary
    /// </summary>
public class OuterClass
{{
    /// <summary>A summary.</summary>
    {0} delegate void
    DelegateName();
}}";

            DiagnosticResult[] expected =
                {
                    Diagnostic().WithLocation(8, 5),
                };

            await VerifyCSharpDiagnosticAsync(this.LanguageVersion, string.Format(hasDocumentation ? testCodeWithDocumentation : testCodeWithoutDocumentation, modifiers), requiresDiagnostic ? expected : DiagnosticResult.EmptyDiagnosticResults, CancellationToken.None).ConfigureAwait(false);
        }

        protected async Task TestMethodDeclarationDocumentationAsync(string modifiers, bool isExplicitInterfaceMethod, bool requiresDiagnostic, bool hasDocumentation)
        {
            var testCodeWithoutDocumentation = @"    /// <summary>
    /// A summary
    /// </summary>
public class OuterClass : BaseClass, IInterface
{{

    {0} void{1}
    MemberName()
    {{
    }}
}}
#pragma warning disable SA1600 // the following code is used for ensuring the above code compiles
public class BaseClass : IInterface {{ public void MemberName() {{ }} }}
public interface IInterface {{ void MemberName(); }}
";
            var testCodeWithDocumentation = @"    /// <summary>
    /// A summary
    /// </summary>
public class OuterClass : BaseClass, IInterface
{{
    /// <summary>A summary.</summary>
    {0} void{1}
    MemberName()
    {{
    }}
}}
#pragma warning disable SA1600 // the following code is used for ensuring the above code compiles
public class BaseClass : IInterface {{ public void MemberName() {{ }} }}
public interface IInterface {{ void MemberName(); }}
";

            DiagnosticResult[] expected =
                {
                    Diagnostic().WithLocation(8, 5),
                };

            string explicitInterfaceText = isExplicitInterfaceMethod ? " IInterface." : string.Empty;
            await VerifyCSharpDiagnosticAsync(this.LanguageVersion, string.Format(hasDocumentation ? testCodeWithDocumentation : testCodeWithoutDocumentation, modifiers, explicitInterfaceText), requiresDiagnostic ? expected : DiagnosticResult.EmptyDiagnosticResults, CancellationToken.None).ConfigureAwait(false);
        }

        protected async Task TestInterfaceMethodDeclarationDocumentationAsync(bool hasDocumentation)
        {
            var testCodeWithoutDocumentation = @"    /// <summary>
    /// A summary
    /// </summary>
public interface InterfaceName
{

    void
    MemberName();
}";
            var testCodeWithDocumentation = @"    /// <summary>
    /// A summary
    /// </summary>
public interface InterfaceName
{
    /// <summary>A summary.</summary>
    void
    MemberName();
}";

            DiagnosticResult[] expected =
                {
                    Diagnostic().WithLocation(8, 5),
                };

            await VerifyCSharpDiagnosticAsync(this.LanguageVersion, hasDocumentation ? testCodeWithDocumentation : testCodeWithoutDocumentation, !hasDocumentation ? expected : DiagnosticResult.EmptyDiagnosticResults, CancellationToken.None).ConfigureAwait(false);
        }

        protected async Task TestInterfacePropertyDeclarationDocumentationAsync(bool hasDocumentation)
        {
            var testCodeWithoutDocumentation = @"    /// <summary>
    /// A summary
    /// </summary>
public interface InterfaceName
{

    
    string MemberName
    {
        get; set;
    }
}";
            var testCodeWithDocumentation = @"    /// <summary>
    /// A summary
    /// </summary>
public interface InterfaceName
{
    /// <summary>A summary.</summary>
    
    string MemberName
    {
        get; set;
    }
}";

            DiagnosticResult[] expected =
                {
                    Diagnostic().WithLocation(8, 12),
                };

            await VerifyCSharpDiagnosticAsync(this.LanguageVersion, hasDocumentation ? testCodeWithDocumentation : testCodeWithoutDocumentation, !hasDocumentation ? expected : DiagnosticResult.EmptyDiagnosticResults, CancellationToken.None).ConfigureAwait(false);
        }

        protected async Task TestInterfaceEventDeclarationDocumentationAsync(bool hasDocumentation)
        {
            var testCodeWithoutDocumentation = @"    /// <summary>
    /// A summary
    /// </summary>
public interface InterfaceName
{

    
    event System.Action MemberName;
}";
            var testCodeWithDocumentation = @"    /// <summary>
    /// A summary
    /// </summary>
public interface InterfaceName
{
    /// <summary>A summary.</summary>
    
    event System.Action MemberName;
}";

            DiagnosticResult[] expected =
                {
                    Diagnostic().WithLocation(8, 25),
                };

            await VerifyCSharpDiagnosticAsync(this.LanguageVersion, hasDocumentation ? testCodeWithDocumentation : testCodeWithoutDocumentation, !hasDocumentation ? expected : DiagnosticResult.EmptyDiagnosticResults, CancellationToken.None).ConfigureAwait(false);
        }

        protected async Task TestInterfaceIndexerDeclarationDocumentationAsync(bool hasDocumentation)
        {
            var testCodeWithoutDocumentation = @"    /// <summary>
    /// A summary
    /// </summary>
public interface InterfaceName
{

    string
    this[string key] { get; set; }
}";
            var testCodeWithDocumentation = @"    /// <summary>
    /// A summary
    /// </summary>
public interface InterfaceName
{
    /// <summary>A summary.</summary>
    string
    this[string key] { get; set; }
}";

            DiagnosticResult[] expected =
                {
                    Diagnostic().WithLocation(8, 5),
                };

            await VerifyCSharpDiagnosticAsync(this.LanguageVersion, hasDocumentation ? testCodeWithDocumentation : testCodeWithoutDocumentation, !hasDocumentation ? expected : DiagnosticResult.EmptyDiagnosticResults, CancellationToken.None).ConfigureAwait(false);
        }

        protected async Task TestConstructorDeclarationDocumentationAsync(string modifiers, bool requiresDiagnostic, bool hasDocumentation)
        {
            var testCodeWithoutDocumentation = @"    /// <summary>
    /// A summary
    /// </summary>
public class OuterClass
{{

    {0}
    OuterClass()
    {{
    }}
}}";
            var testCodeWithDocumentation = @"    /// <summary>
    /// A summary
    /// </summary>
public class OuterClass
{{
    /// <summary>A summary.</summary>
    {0}
    OuterClass()
    {{
    }}
}}";

            DiagnosticResult[] expected =
                {
                    Diagnostic().WithLocation(8, 5),
                };

            await VerifyCSharpDiagnosticAsync(this.LanguageVersion, string.Format(hasDocumentation ? testCodeWithDocumentation : testCodeWithoutDocumentation, modifiers), requiresDiagnostic ? expected : DiagnosticResult.EmptyDiagnosticResults, CancellationToken.None).ConfigureAwait(false);
        }

        protected async Task TestDestructorDeclarationDocumentationAsync(bool requiresDiagnostic, bool hasDocumentation)
        {
            var testCodeWithoutDocumentation = @"    /// <summary>
    /// A summary
    /// </summary>
public class OuterClass
{{

    ~OuterClass()
    {{
    }}
}}";
            var testCodeWithDocumentation = @"    /// <summary>
    /// A summary
    /// </summary>
public class OuterClass
{{
    /// <summary>A summary.</summary>
    ~OuterClass()
    {{
    }}
}}";

            DiagnosticResult[] expected =
                {
                    Diagnostic().WithLocation(7, 6),
                };

            await VerifyCSharpDiagnosticAsync(this.LanguageVersion, string.Format(hasDocumentation ? testCodeWithDocumentation : testCodeWithoutDocumentation), requiresDiagnostic ? expected : DiagnosticResult.EmptyDiagnosticResults, CancellationToken.None).ConfigureAwait(false);
        }

        protected async Task TestPropertyDeclarationDocumentationAsync(string modifiers, bool isExplicitInterfaceProperty, bool requiresDiagnostic, bool hasDocumentation)
        {
            var testCodeWithoutDocumentation = @"    /// <summary>
    /// A summary
    /// </summary>
public class OuterClass : BaseClass, IInterface
{{

    {0}
    string{1}
    MemberName {{ get; set; }}
}}
#pragma warning disable SA1600 // the following code is used for ensuring the above code compiles
public class BaseClass : IInterface {{ public string MemberName {{ get; set; }} }}
public interface IInterface {{ string MemberName {{ get; set; }} }}
";
            var testCodeWithDocumentation = @"    /// <summary>
    /// A summary
    /// </summary>
public class OuterClass : BaseClass, IInterface
{{
    /// <summary>A summary.</summary>
    {0}
    string{1}
    MemberName {{ get; set; }}
}}
#pragma warning disable SA1600 // the following code is used for ensuring the above code compiles
public class BaseClass : IInterface {{ public string MemberName {{ get; set; }} }}
public interface IInterface {{ string MemberName {{ get; set; }} }}
";

            DiagnosticResult[] expected =
                {
                    Diagnostic().WithLocation(9, 5),
                };

            string explicitInterfaceText = isExplicitInterfaceProperty ? " IInterface." : string.Empty;
            await VerifyCSharpDiagnosticAsync(this.LanguageVersion, string.Format(hasDocumentation ? testCodeWithDocumentation : testCodeWithoutDocumentation, modifiers, explicitInterfaceText), requiresDiagnostic ? expected : DiagnosticResult.EmptyDiagnosticResults, CancellationToken.None).ConfigureAwait(false);
        }

        protected async Task TestIndexerDeclarationDocumentationAsync(string modifiers, bool isExplicitInterfaceIndexer, bool requiresDiagnostic, bool hasDocumentation)
        {
            var testCodeWithoutDocumentation = @"    /// <summary>
    /// A summary
    /// </summary>
public class OuterClass : BaseClass, IInterface
{{

    {0}
    string{1}
    this[string key] {{ get {{ return """"; }} set {{ }} }}
}}
#pragma warning disable SA1600 // the following code is used for ensuring the above code compiles
public class BaseClass : IInterface {{ public string this[string key] {{ get {{ return """"; }} set {{ }} }} }}
public interface IInterface {{ string this[string key] {{ get; set; }} }}
";
            var testCodeWithDocumentation = @"    /// <summary>
    /// A summary
    /// </summary>
public class OuterClass : BaseClass, IInterface
{{
    /// <summary>A summary.</summary>
    {0}
    string{1}
    this[string key] {{ get {{ return """"; }} set {{ }} }}
}}
#pragma warning disable SA1600 // the following code is used for ensuring the above code compiles
public class BaseClass : IInterface {{ public string this[string key] {{ get {{ return """"; }} set {{ }} }} }}
public interface IInterface {{ string this[string key] {{ get; set; }} }}
";

            DiagnosticResult[] expected =
                {
                    Diagnostic().WithLocation(9, 5),
                };

            string explicitInterfaceText = isExplicitInterfaceIndexer ? " IInterface." : string.Empty;
            await VerifyCSharpDiagnosticAsync(this.LanguageVersion, string.Format(hasDocumentation ? testCodeWithDocumentation : testCodeWithoutDocumentation, modifiers, explicitInterfaceText), requiresDiagnostic ? expected : DiagnosticResult.EmptyDiagnosticResults, CancellationToken.None).ConfigureAwait(false);
        }

        protected async Task TestEventDeclarationDocumentationAsync(string modifiers, bool isExplicitInterfaceEvent, bool requiresDiagnostic, bool hasDocumentation)
        {
            var testCodeWithoutDocumentation = @"    /// <summary>
    /// A summary
    /// </summary>
public class OuterClass : BaseClass, IInterface
{{
    System.Action _myEvent;

    {0}
    event System.Action{1}
    MyEvent
    {{
        add
        {{
            _myEvent += value;
        }}
        remove
        {{
            _myEvent -= value;
        }}
    }}
}}
#pragma warning disable SA1600 // the following code is used for ensuring the above code compiles
public class BaseClass : IInterface {{ public event System.Action MyEvent; }}
public interface IInterface {{ event System.Action MyEvent; }}
";
            var testCodeWithDocumentation = @"    /// <summary>
    /// A summary
    /// </summary>
public class OuterClass : BaseClass, IInterface
{{
    System.Action _myEvent;
    /// <summary>A summary.</summary>
    {0}
    event System.Action{1}
    MyEvent
    {{
        add
        {{
            _myEvent += value;
        }}
        remove
        {{
            _myEvent -= value;
        }}
    }}
}}
#pragma warning disable SA1600 // the following code is used for ensuring the above code compiles
public class BaseClass : IInterface {{ public event System.Action MyEvent; }}
public interface IInterface {{ event System.Action MyEvent; }}
";

            DiagnosticResult[] expected =
                {
                    Diagnostic().WithLocation(10, 5),
                };

            string explicitInterfaceText = isExplicitInterfaceEvent ? " IInterface." : string.Empty;
            await VerifyCSharpDiagnosticAsync(this.LanguageVersion, string.Format(hasDocumentation ? testCodeWithDocumentation : testCodeWithoutDocumentation, modifiers, explicitInterfaceText), requiresDiagnostic ? expected : DiagnosticResult.EmptyDiagnosticResults, CancellationToken.None).ConfigureAwait(false);
        }

        protected async Task TestFieldDeclarationDocumentationAsync(string testSettings, string modifiers, bool requiresDiagnostic, bool hasDocumentation)
        {
            var testCodeWithoutDocumentation = @"    /// <summary>
    /// A summary
    /// </summary>
public class OuterClass
{{

    {0}
    System.Action Action;
}}";
            var testCodeWithDocumentation = @"    /// <summary>
    /// A summary
    /// </summary>
public class OuterClass
{{
    /// <summary>A summary.</summary>
    {0}
    System.Action Action;
}}";

            DiagnosticResult[] expected =
                {
                    Diagnostic().WithLocation(8, 19),
                };

            var test = new CSharpTest(this.LanguageVersion)
            {
                TestCode = string.Format(hasDocumentation ? testCodeWithDocumentation : testCodeWithoutDocumentation, modifiers),
                Settings = testSettings,
                DisabledDiagnostics = { "CS1591" },
            };

            if (requiresDiagnostic)
            {
                test.ExpectedDiagnostics.AddRange(expected);
            }

            await test.RunAsync(CancellationToken.None).ConfigureAwait(false);
        }

        protected async Task TestEventFieldDeclarationDocumentationAsync(string modifiers, bool requiresDiagnostic, bool hasDocumentation)
        {
            var testCodeWithoutDocumentation = @"    /// <summary>
    /// A summary
    /// </summary>
public class OuterClass
{{

    {0} event
    System.Action Action;
}}";
            var testCodeWithDocumentation = @"    /// <summary>
    /// A summary
    /// </summary>
public class OuterClass
{{
    /// <summary>A summary.</summary>
    {0} event
    System.Action Action;
}}";

            DiagnosticResult[] expected =
                {
                    Diagnostic().WithLocation(8, 19),
                };

            await VerifyCSharpDiagnosticAsync(this.LanguageVersion, string.Format(hasDocumentation ? testCodeWithDocumentation : testCodeWithoutDocumentation, modifiers), requiresDiagnostic ? expected : DiagnosticResult.EmptyDiagnosticResults, CancellationToken.None).ConfigureAwait(false);
        }

        protected virtual DiagnosticResult[] GetExpectedResultTestRegressionMethodGlobalNamespace(string code)
        {
            return new[]
            {
                DiagnosticResult.CompilerError("CS0116").WithMessage("A namespace cannot directly contain members such as fields or methods").WithLocation(0),
                Diagnostic().WithLocation(0),
            };
        }

        protected virtual async Task TestTypeWithoutDocumentationAsync(string type, bool isInterface)
        {
            await this.TestTypeDeclarationDocumentationAsync(type, string.Empty, true, false).ConfigureAwait(false);
            await this.TestTypeDeclarationDocumentationAsync(type, "internal", true, false).ConfigureAwait(false);
            await this.TestTypeDeclarationDocumentationAsync(type, "public", true, false).ConfigureAwait(false);

            await this.TestNestedTypeDeclarationDocumentationAsync(type, string.Empty, isInterface, false).ConfigureAwait(false);
            await this.TestNestedTypeDeclarationDocumentationAsync(type, "private", isInterface, false).ConfigureAwait(false);
            await this.TestNestedTypeDeclarationDocumentationAsync(type, "protected", true, false).ConfigureAwait(false);
            await this.TestNestedTypeDeclarationDocumentationAsync(type, "internal", true, false).ConfigureAwait(false);
            await this.TestNestedTypeDeclarationDocumentationAsync(type, "protected internal", true, false).ConfigureAwait(false);
            await this.TestNestedTypeDeclarationDocumentationAsync(type, "public", true, false).ConfigureAwait(false);
        }

        protected virtual async Task TestTypeWithDocumentationAsync(string type)
        {
            await this.TestTypeDeclarationDocumentationAsync(type, string.Empty, false, true).ConfigureAwait(false);
            await this.TestTypeDeclarationDocumentationAsync(type, "internal", false, true).ConfigureAwait(false);
            await this.TestTypeDeclarationDocumentationAsync(type, "public", false, true).ConfigureAwait(false);

            await this.TestNestedTypeDeclarationDocumentationAsync(type, string.Empty, false, true).ConfigureAwait(false);
            await this.TestNestedTypeDeclarationDocumentationAsync(type, "private", false, true).ConfigureAwait(false);
            await this.TestNestedTypeDeclarationDocumentationAsync(type, "protected", false, true).ConfigureAwait(false);
            await this.TestNestedTypeDeclarationDocumentationAsync(type, "internal", false, true).ConfigureAwait(false);
            await this.TestNestedTypeDeclarationDocumentationAsync(type, "protected internal", false, true).ConfigureAwait(false);
            await this.TestNestedTypeDeclarationDocumentationAsync(type, "public", false, true).ConfigureAwait(false);
        }
    }
}<|MERGE_RESOLUTION|>--- conflicted
+++ resolved
@@ -41,11 +41,19 @@
             await VerifyCSharpDiagnosticAsync(this.LanguageVersion, testCode, expected, CancellationToken.None).ConfigureAwait(false);
         }
 
-<<<<<<< HEAD
-        [Fact]
-        public async Task TestClassWithoutDocumentationAsync()
-        {
-            await this.TestTypeWithoutDocumentationAsync("class", false).ConfigureAwait(false);
+        [Theory]
+        [MemberData(nameof(CommonMemberData.BaseTypeDeclarationKeywords), MemberType = typeof(CommonMemberData))]
+        public async Task TestBaseTypeWithoutDocumentationAsync(string type)
+        {
+            var isInterface = type == "interface";
+            await this.TestTypeWithoutDocumentationAsync(type, isInterface).ConfigureAwait(false);
+        }
+
+        [Theory]
+        [MemberData(nameof(CommonMemberData.BaseTypeDeclarationKeywords), MemberType = typeof(CommonMemberData))]
+        public async Task TestBaseTypeWithDocumentationAsync(string type)
+        {
+            await this.TestTypeWithDocumentationAsync(type).ConfigureAwait(false);
         }
 
         [Fact]
@@ -57,12 +65,6 @@
         }
 
         [Fact]
-        public async Task TestStructWithoutDocumentationAsync()
-        {
-            await this.TestTypeWithoutDocumentationAsync("struct", false).ConfigureAwait(false);
-        }
-
-        [Fact]
         public async Task TestPartialStructWithoutDocumentationAsync()
         {
             await this.TestTypeDeclarationDocumentationAsync("struct", "partial", false, false).ConfigureAwait(false);
@@ -71,54 +73,11 @@
         }
 
         [Fact]
-        public async Task TestEnumWithoutDocumentationAsync()
-        {
-            await this.TestTypeWithoutDocumentationAsync("enum", false).ConfigureAwait(false);
-        }
-
-        [Fact]
-        public async Task TestInterfaceWithoutDocumentationAsync()
-        {
-            await this.TestTypeWithoutDocumentationAsync("interface", true).ConfigureAwait(false);
-        }
-
-        [Fact]
         public async Task TestPartialInterfaceWithoutDocumentationAsync()
         {
             await this.TestTypeDeclarationDocumentationAsync("interface", "partial", false, false).ConfigureAwait(false);
             await this.TestTypeDeclarationDocumentationAsync("interface", "internal partial", false, false).ConfigureAwait(false);
             await this.TestTypeDeclarationDocumentationAsync("interface", "public partial", false, false).ConfigureAwait(false);
-        }
-
-        [Fact]
-        public async Task TestClassWithDocumentationAsync()
-        {
-            await this.TestTypeWithDocumentationAsync("class").ConfigureAwait(false);
-        }
-
-        [Fact]
-        public async Task TestStructWithDocumentationAsync()
-        {
-            await this.TestTypeWithDocumentationAsync("struct").ConfigureAwait(false);
-        }
-
-        [Fact]
-        public async Task TestEnumWithDocumentationAsync()
-=======
-        [Theory]
-        [MemberData(nameof(CommonMemberData.BaseTypeDeclarationKeywords), MemberType = typeof(CommonMemberData))]
-        public async Task TestBaseTypeWithoutDocumentationAsync(string type)
->>>>>>> 0fc865d7
-        {
-            var isInterface = type == "interface";
-            await this.TestTypeWithoutDocumentationAsync(type, isInterface).ConfigureAwait(false);
-        }
-
-        [Theory]
-        [MemberData(nameof(CommonMemberData.BaseTypeDeclarationKeywords), MemberType = typeof(CommonMemberData))]
-        public async Task TestBaseTypeWithDocumentationAsync(string type)
-        {
-            await this.TestTypeWithDocumentationAsync(type).ConfigureAwait(false);
         }
 
         [Fact]
