--- conflicted
+++ resolved
@@ -563,17 +563,10 @@
         protected static Task VerifyCSharpDiagnosticAsync(string source, DiagnosticResult[] expected, CancellationToken cancellationToken)
             => VerifyCSharpDiagnosticAsync(source, testSettings: null, expected, ignoreCompilerDiagnostics: false, cancellationToken);
 
-<<<<<<< HEAD
-        protected static Task VerifyCSharpDiagnosticAsync(string source, string testSettings, DiagnosticResult[] expected, CancellationToken cancellationToken)
-            => VerifyCSharpDiagnosticAsync(source, testSettings, expected, ignoreCompilerDiagnostics: false, cancellationToken);
-
-        protected static Task VerifyCSharpDiagnosticAsync(string source, string testSettings, DiagnosticResult[] expected, bool ignoreCompilerDiagnostics, CancellationToken cancellationToken)
-=======
         protected static Task VerifyCSharpDiagnosticAsync(string source, string? testSettings, DiagnosticResult[] expected, CancellationToken cancellationToken)
             => VerifyCSharpDiagnosticAsync(source, testSettings, expected, ignoreCompilerDiagnostics: false, cancellationToken);
 
         protected static Task VerifyCSharpDiagnosticAsync(string source, string? testSettings, DiagnosticResult[] expected, bool ignoreCompilerDiagnostics, CancellationToken cancellationToken)
->>>>>>> 1c990cc5
         {
             string contentWithoutParamDocumentation = @"<?xml version=""1.0"" encoding=""utf-8"" ?>
 <ClassName>
@@ -696,15 +689,10 @@
                 // Diagnostic issued twice because of https://github.com/dotnet/roslyn/issues/53136 and https://github.com/dotnet/roslyn/issues/70488
                 return normallyExpected.Concat(normallyExpected).ToArray();
             }
-<<<<<<< HEAD
-
-            return normallyExpected;
-=======
             else
             {
                 return normallyExpected;
             }
->>>>>>> 1c990cc5
         }
     }
 }