﻿// Copyright (c) Tunnel Vision Laboratories, LLC. All Rights Reserved.
// Licensed under the Apache License, Version 2.0. See LICENSE in the project root for license information.

namespace StyleCop.Analyzers.Test.DocumentationRules
{
    using System.Collections.Generic;
    using System.Threading;
    using System.Threading.Tasks;
    using Microsoft.CodeAnalysis;
    using Microsoft.CodeAnalysis.Diagnostics;
    using StyleCop.Analyzers.DocumentationRules;
    using StyleCop.Analyzers.Test.Helpers;
    using TestHelper;
    using Xunit;

    /// <summary>
    /// This class contains unit tests for <see cref="SA1606ElementDocumentationMustHaveSummaryText"/>.
    /// </summary>
    public class SA1606UnitTests : DiagnosticVerifier
    {
        [Theory]
        [InlineData("enum")]
        [InlineData("class")]
        [InlineData("struct")]
        [InlineData("interface")]
        public async Task TestTypeNoDocumentationAsync(string typeName)
        {
            var testCode = @"
{0} TypeName
{{
}}";
            await this.VerifyCSharpDiagnosticAsync(string.Format(testCode, typeName), EmptyDiagnosticResults, CancellationToken.None).ConfigureAwait(false);
        }

        [Theory]
        [InlineData("enum")]
        [InlineData("class")]
        [InlineData("struct")]
        [InlineData("interface")]
        public async Task TestTypeWithDocumentationAsync(string typeName)
        {
            var testCode = @"
/// <summary>
/// Foo
/// </summary>
{0} TypeName
{{
}}";
            await this.VerifyCSharpDiagnosticAsync(string.Format(testCode, typeName), EmptyDiagnosticResults, CancellationToken.None).ConfigureAwait(false);
        }

        [Theory]
        [InlineData("enum")]
        [InlineData("class")]
        [InlineData("struct")]
        [InlineData("interface")]
        public async Task TestTypeWithInheritedDocumentationAsync(string typeName)
        {
            var testCode = @"
/// <inheritdoc/>
{0} TypeName
{{
}}";
            await this.VerifyCSharpDiagnosticAsync(string.Format(testCode, typeName), EmptyDiagnosticResults, CancellationToken.None).ConfigureAwait(false);
        }

        [Theory]
        [InlineData("enum")]
        [InlineData("class")]
        [InlineData("struct")]
        [InlineData("interface")]
        public async Task TestTypeWithoutDocumentationAsync(string typeName)
        {
            var testCode = @"
/// <summary>
/// 
/// </summary>
{0}
TypeName
{{
}}";

            DiagnosticResult expected = this.CSharpDiagnostic().WithLocation(6, 1);

            await this.VerifyCSharpDiagnosticAsync(string.Format(testCode, typeName), expected, CancellationToken.None).ConfigureAwait(false);
        }

        [Theory]
        [InlineData("partial class")]
        [InlineData("partial struct")]
        [InlineData("partial interface")]
        public async Task TestPartialTypeWithoutDocumentationAsync(string typeName)
        {
            var testCode = @"
/// <summary>
/// 
/// </summary>
{0}
TypeName
{{
}}";

            await this.VerifyCSharpDiagnosticAsync(string.Format(testCode, typeName), EmptyDiagnosticResults, CancellationToken.None).ConfigureAwait(false);
        }

        [Fact]
        public async Task TestDelegateNoDocumentationAsync()
        {
            var testCode = @"
public delegate
void TypeName();";
            await this.VerifyCSharpDiagnosticAsync(testCode, EmptyDiagnosticResults, CancellationToken.None).ConfigureAwait(false);
        }

        [Fact]
        public async Task TestDelegateWithDocumentationAsync()
        {
            var testCode = @"
/// <summary>
/// Foo
/// </summary>
public delegate
void TypeName();";
            await this.VerifyCSharpDiagnosticAsync(testCode, EmptyDiagnosticResults, CancellationToken.None).ConfigureAwait(false);
        }

        [Fact]
        public async Task TestDelegateWithInheritedDocumentationAsync()
        {
            var testCode = @"
/// <inheritdoc/>
public delegate
void TypeName();";
            await this.VerifyCSharpDiagnosticAsync(testCode, EmptyDiagnosticResults, CancellationToken.None).ConfigureAwait(false);
        }

        [Fact]
        public async Task TestDelegateWithoutDocumentationAsync()
        {
            var testCode = @"
/// <summary>
/// 
/// </summary>
public delegate
void TypeName();";

            DiagnosticResult expected = this.CSharpDiagnostic().WithLocation(6, 6);

            await this.VerifyCSharpDiagnosticAsync(testCode, expected, CancellationToken.None).ConfigureAwait(false);
        }

        [Fact]
        public async Task TestMethodNoDocumentationAsync()
        {
            var testCode = @"
/// <summary>
/// Foo
/// </summary>
public class ClassName
{
    public void Test() { }
}";
            await this.VerifyCSharpDiagnosticAsync(testCode, EmptyDiagnosticResults, CancellationToken.None).ConfigureAwait(false);
        }

        [Fact]
        public async Task TestMethodWithDocumentationAsync()
        {
            var testCode = @"
/// <summary>
/// Foo
/// </summary>
public class ClassName
{
    /// <summary>
    /// Foo
    /// </summary>
    public void Test() { }
}";
            await this.VerifyCSharpDiagnosticAsync(testCode, EmptyDiagnosticResults, CancellationToken.None).ConfigureAwait(false);
        }

        [Fact]
        public async Task TestMethodWithInheritedDocumentationAsync()
        {
            var testCode = @"
/// <summary>
/// Foo
/// </summary>
public class ClassName
{
    /// <inheritdoc/>
    public void Test() { }
}";
            await this.VerifyCSharpDiagnosticAsync(testCode, EmptyDiagnosticResults, CancellationToken.None).ConfigureAwait(false);
        }

        [Fact]
        public async Task TestMethodWithoutDocumentationAsync()
        {
            var testCode = @"
/// <summary>
/// Foo
/// </summary>
public class ClassName
{
    /// <summary>
    /// 
    /// </summary>
    public void Test() { }
}";

            DiagnosticResult expected = this.CSharpDiagnostic().WithLocation(10, 17);

            await this.VerifyCSharpDiagnosticAsync(testCode, expected, CancellationToken.None).ConfigureAwait(false);
        }

        [Fact]
        public async Task TestPartialMethodWithoutDocumentationAsync()
        {
            var testCode = @"
/// <summary>
/// Foo
/// </summary>
public partial class ClassName
{
    /// <summary>
    /// 
    /// </summary>
    partial void Test();
}";

            await this.VerifyCSharpDiagnosticAsync(testCode, EmptyDiagnosticResults, CancellationToken.None).ConfigureAwait(false);
        }

        [Fact]
        public async Task TestConstructorNoDocumentationAsync()
        {
            var testCode = @"
/// <summary>
/// Foo
/// </summary>
public class ClassName
{
    public ClassName() { }
}";
            await this.VerifyCSharpDiagnosticAsync(testCode, EmptyDiagnosticResults, CancellationToken.None).ConfigureAwait(false);
        }

        [Fact]
        public async Task TestConstructorWithDocumentationAsync()
        {
            var testCode = @"
/// <summary>
/// Foo
/// </summary>
public class ClassName
{
    /// <summary>
    /// Foo
    /// </summary>
    public ClassName() { }
}";
            await this.VerifyCSharpDiagnosticAsync(testCode, EmptyDiagnosticResults, CancellationToken.None).ConfigureAwait(false);
        }

        [Fact]
        public async Task TestConstructorWithInheritedDocumentationAsync()
        {
            var testCode = @"
/// <summary>
/// Foo
/// </summary>
public class ClassName
{
    /// <inheritdoc/>
    public ClassName() { }
}";
            await this.VerifyCSharpDiagnosticAsync(testCode, EmptyDiagnosticResults, CancellationToken.None).ConfigureAwait(false);
        }

        [Fact]
        public async Task TestConstructorWithoutDocumentationAsync()
        {
            var testCode = @"
/// <summary>
/// Foo
/// </summary>
public class ClassName
{
    /// <summary>
    /// 
    /// </summary>
    public ClassName() { }
}";

            DiagnosticResult expected = this.CSharpDiagnostic().WithLocation(10, 12);

            await this.VerifyCSharpDiagnosticAsync(testCode, expected, CancellationToken.None).ConfigureAwait(false);
        }

        [Fact]
        public async Task TestDestructorNoDocumentationAsync()
        {
            var testCode = @"
/// <summary>
/// Foo
/// </summary>
public class ClassName
{
    ~ClassName() { }
}";
            await this.VerifyCSharpDiagnosticAsync(testCode, EmptyDiagnosticResults, CancellationToken.None).ConfigureAwait(false);
        }

        [Fact]
        public async Task TestDestructorWithDocumentationAsync()
        {
            var testCode = @"
/// <summary>
/// Foo
/// </summary>
public class ClassName
{
    /// <summary>
    /// Foo
    /// </summary>
    ~ClassName() { }
}";
            await this.VerifyCSharpDiagnosticAsync(testCode, EmptyDiagnosticResults, CancellationToken.None).ConfigureAwait(false);
        }

        [Fact]
        public async Task TestDestructorWithInheritedDocumentationAsync()
        {
            var testCode = @"
/// <summary>
/// Foo
/// </summary>
public class ClassName
{
    /// <inheritdoc/>
    ~ClassName() { }
}";
            await this.VerifyCSharpDiagnosticAsync(testCode, EmptyDiagnosticResults, CancellationToken.None).ConfigureAwait(false);
        }

        [Fact]
        public async Task TestDestructorWithoutDocumentationAsync()
        {
            var testCode = @"
/// <summary>
/// Foo
/// </summary>
public class ClassName
{
    /// <summary>
    /// 
    /// </summary>
    ~ClassName() { }
}";

            DiagnosticResult expected = this.CSharpDiagnostic().WithLocation(10, 6);

            await this.VerifyCSharpDiagnosticAsync(testCode, expected, CancellationToken.None).ConfigureAwait(false);
        }

        [Fact]
        public async Task TestPropertyWithDocumentationAsync()
        {
            var testCode = @"
/// <summary>
/// Foo
/// </summary>
public class ClassName
{
    /// <summary>
    /// Foo
    /// </summary>
    public ClassName Property { get; set; }
}";
            await this.VerifyCSharpDiagnosticAsync(testCode, EmptyDiagnosticResults, CancellationToken.None).ConfigureAwait(false);
        }

        [Fact]
        public async Task TestPropertyWithInheritedDocumentationAsync()
        {
            var testCode = @"
/// <summary>
/// Foo
/// </summary>
public class ClassName
{
    /// <inheritdoc/>
    public ClassName Property { get; set; }
}";
            await this.VerifyCSharpDiagnosticAsync(testCode, EmptyDiagnosticResults, CancellationToken.None).ConfigureAwait(false);
        }

        [Fact]
        public async Task TestPropertyNoDocumentationAsync()
        {
            var testCode = @"
/// <summary>
/// Foo
/// </summary>
public class ClassName
{
    public ClassName Property { get; set; }
}";
            await this.VerifyCSharpDiagnosticAsync(testCode, EmptyDiagnosticResults, CancellationToken.None).ConfigureAwait(false);
        }

        [Fact]
        public async Task TestPropertyWithoutDocumentationAsync()
        {
            var testCode = @"
/// <summary>
/// Foo
/// </summary>
public class ClassName
{
    /// <summary>
    /// 
    /// </summary>
    public ClassName Property { get; set; }
}";

            DiagnosticResult expected = this.CSharpDiagnostic().WithLocation(10, 22);

            await this.VerifyCSharpDiagnosticAsync(testCode, expected, CancellationToken.None).ConfigureAwait(false);
        }

        [Fact]
        public async Task TestIndexerWithDocumentationAsync()
        {
            var testCode = @"
/// <summary>
/// Foo
/// </summary>
public class ClassName
{
    /// <summary>
    /// Foo
    /// </summary>
    public ClassName this[string t] { get { return null; } }
}";
            await this.VerifyCSharpDiagnosticAsync(testCode, EmptyDiagnosticResults, CancellationToken.None).ConfigureAwait(false);
        }

        [Fact]
        public async Task TestIndexerWithInheritedDocumentationAsync()
        {
            var testCode = @"
/// <summary>
/// Foo
/// </summary>
public class ClassName
{
    /// <inheritdoc/>
    public ClassName this[string t] { get { return null; } }
}";
            await this.VerifyCSharpDiagnosticAsync(testCode, EmptyDiagnosticResults, CancellationToken.None).ConfigureAwait(false);
        }

        [Fact]
        public async Task TestIndexerNoDocumentationAsync()
        {
            var testCode = @"
/// <summary>
/// Foo
/// </summary>
public class ClassName
{
    public ClassName this[string t] { get { return null; } }
}";
            await this.VerifyCSharpDiagnosticAsync(testCode, EmptyDiagnosticResults, CancellationToken.None).ConfigureAwait(false);
        }

        [Fact]
        public async Task TestIndexerWithoutDocumentationAsync()
        {
            var testCode = @"
/// <summary>
/// Foo
/// </summary>
public class ClassName
{
    /// <summary>
    /// 
    /// </summary>
    public ClassName this[string t] { get { return null; } }
}";

            DiagnosticResult expected = this.CSharpDiagnostic().WithLocation(10, 22);

            await this.VerifyCSharpDiagnosticAsync(testCode, expected, CancellationToken.None).ConfigureAwait(false);
        }

        [Fact]
        public async Task TestFieldWithDocumentationAsync()
        {
            var testCode = @"
/// <summary>
/// Foo
/// </summary>
public class ClassName
{
    /// <summary>
    /// Foo
    /// </summary>
    public ClassName Foo;
}";
            await this.VerifyCSharpDiagnosticAsync(testCode, EmptyDiagnosticResults, CancellationToken.None).ConfigureAwait(false);
        }

        [Fact]
        public async Task TestFieldWithInheritedDocumentationAsync()
        {
            var testCode = @"
/// <summary>
/// Foo
/// </summary>
public class ClassName
{
    /// <inheritdoc/>
    public ClassName Foo;
}";
            await this.VerifyCSharpDiagnosticAsync(testCode, EmptyDiagnosticResults, CancellationToken.None).ConfigureAwait(false);
        }

        [Fact]
        public async Task TestFieldNoDocumentationAsync()
        {
            var testCode = @"
/// <summary>
/// Foo
/// </summary>
public class ClassName
{
    public ClassName Foo;
}";
            await this.VerifyCSharpDiagnosticAsync(testCode, EmptyDiagnosticResults, CancellationToken.None).ConfigureAwait(false);
        }

        [Fact]
        public async Task TestFieldWithoutDocumentationAsync()
        {
            var testCode = @"
/// <summary>
/// Foo
/// </summary>
public class ClassName
{
    /// <summary>
    /// 
    /// </summary>
    public ClassName Foo;
}";

            DiagnosticResult expected = this.CSharpDiagnostic().WithLocation(10, 22);

            await this.VerifyCSharpDiagnosticAsync(testCode, expected, CancellationToken.None).ConfigureAwait(false);
        }

        [Fact]
        public async Task TestEventWithDocumentationAsync()
        {
            var testCode = @"
/// <summary>
/// Foo
/// </summary>
public class ClassName
{
    /// <summary>
    /// Foo
    /// </summary>
    public event System.Action Foo;
}";
            await this.VerifyCSharpDiagnosticAsync(testCode, EmptyDiagnosticResults, CancellationToken.None).ConfigureAwait(false);
        }

        [Fact]
        public async Task TestEventWithInheritedDocumentationAsync()
        {
            var testCode = @"
/// <summary>
/// Foo
/// </summary>
public class ClassName
{
    /// <inheritdoc/>
    public event System.Action Foo;
}";
            await this.VerifyCSharpDiagnosticAsync(testCode, EmptyDiagnosticResults, CancellationToken.None).ConfigureAwait(false);
        }

        [Fact]
        public async Task TestEventNoDocumentationAsync()
        {
            var testCode = @"
/// <summary>
/// Foo
/// </summary>
public class ClassName
{
    public ClassName Foo;
}";
            await this.VerifyCSharpDiagnosticAsync(testCode, EmptyDiagnosticResults, CancellationToken.None).ConfigureAwait(false);
        }

        [Fact]
        public async Task TestEventWithoutDocumentationAsync()
        {
            var testCode = @"
/// <summary>
/// Foo
/// </summary>
public class ClassName
{
    /// <summary>
    /// 
    /// </summary>
    public event System.Action Foo;
}";

            DiagnosticResult expected = this.CSharpDiagnostic().WithLocation(10, 32);

            await this.VerifyCSharpDiagnosticAsync(testCode, expected, CancellationToken.None).ConfigureAwait(false);
        }

        [Fact]
        public async Task TestEventPropertyWithDocumentationAsync()
        {
            var testCode = @"
/// <summary>
/// Foo
/// </summary>
public class ClassName
{
    /// <summary>
    /// Foo
    /// </summary>
    event System.Action Foo { add { } remove { } }
}";
            await this.VerifyCSharpDiagnosticAsync(testCode, EmptyDiagnosticResults, CancellationToken.None).ConfigureAwait(false);
        }

        [Fact]
        public async Task TestEventPropertyWithInheritedDocumentationAsync()
        {
            var testCode = @"
/// <summary>
/// Foo
/// </summary>
public class ClassName
{
    /// <inheritdoc/>
    event System.Action Foo { add { } remove { } }
}";
            await this.VerifyCSharpDiagnosticAsync(testCode, EmptyDiagnosticResults, CancellationToken.None).ConfigureAwait(false);
        }

        [Fact]
        public async Task TestEventPropertyNoDocumentationAsync()
        {
            var testCode = @"
/// <summary>
/// Foo
/// </summary>
public class ClassName
{
    event System.Action Foo { add { } remove { } }
}";
            await this.VerifyCSharpDiagnosticAsync(testCode, EmptyDiagnosticResults, CancellationToken.None).ConfigureAwait(false);
        }

        [Fact]
        public async Task TestEventPropertyWithoutDocumentationAsync()
        {
            var testCode = @"
/// <summary>
/// Foo
/// </summary>
public class ClassName
{
    /// <summary>
    /// 
    /// </summary>
    event System.Action Foo { add { } remove { } }
}";

            DiagnosticResult expected = this.CSharpDiagnostic().WithLocation(10, 25);

            await this.VerifyCSharpDiagnosticAsync(testCode, expected, CancellationToken.None).ConfigureAwait(false);
        }

        [Fact]
        public async Task TestIncludedDocumentationAsync()
        {
            var testCode = @"
class Class1
{
    /// <include file='ClassWithEmptySummary.xml' path='/Class1/MethodName/*'/>
    public void MethodName()
    {
    }
}
";

            DiagnosticResult expected = this.CSharpDiagnostic().WithLocation(5, 17);

            await this.VerifyCSharpDiagnosticAsync(testCode, expected, CancellationToken.None).ConfigureAwait(false);
        }

        [Fact]
        public async Task TestIncludedInheritedDocumentationAsync()
        {
            var testCode = @"
class Class1
{
    /// <include file='ClassWithInheritedSummary.xml' path='/Class1/MethodName/*'/>
    public void MethodName()
    {
    }
}
";

            await this.VerifyCSharpDiagnosticAsync(testCode, EmptyDiagnosticResults, CancellationToken.None).ConfigureAwait(false);
        }

        [Fact]
        public async Task TestIncludedIncompleteDocumentationAsync()
        {
            var testCode = @"
class Class1
{
    /// <include file='ClassWithSummary.xml' path='/Class1/MethodName/*'/>
    public void MethodName()
    {
    }
}
";

            await this.VerifyCSharpDiagnosticAsync(testCode, EmptyDiagnosticResults, CancellationToken.None).ConfigureAwait(false);
        }

<<<<<<< HEAD
        [Fact(DisplayName = "https://github.com/DotNetAnalyzers/StyleCopAnalyzers/issues/1944")]
        public async Task TestOverriddenInheritDocAsync()
        {
            var testCode = @"
/// <summary>
/// Foo
/// </summary>
public class ClassName
{
    /// <summary>
    ///
    /// </summary>
    /// <inheritdoc/>
    public string Property => ""P"";
}";

            DiagnosticResult expected = this.CSharpDiagnostic().WithLocation(11, 19);

            await this.VerifyCSharpDiagnosticAsync(testCode, expected, CancellationToken.None).ConfigureAwait(false);
        }

=======
>>>>>>> b279a88c
        [Fact]
        public async Task TestIncompleteMemberAsync()
        {
            var testCode = @"
class Class1
{
    /// <include file='ClassWithSummary.xml' path='/Class1/MethodName/*'/>
    public string MethodName
}
";

            var expected = new DiagnosticResult
            {
                Id = "CS1002",
                Severity = DiagnosticSeverity.Error,
                Locations = new[] { new DiagnosticResultLocation("Test0.cs", 5, 29) },
                Message = "; expected"
            };

            await this.VerifyCSharpDiagnosticAsync(testCode, expected, CancellationToken.None).ConfigureAwait(false);
        }

        /// <inheritdoc/>
        protected override Project ApplyCompilationOptions(Project project)
        {
            var resolver = new TestXmlReferenceResolver();
            string contentWithSummary = @"<?xml version=""1.0"" encoding=""utf-8"" ?>
<Class1>
  <MethodName>
    <summary>
      Sample method.
    </summary>
    <returns>
      A <see cref=""Task""/> representing the asynchronous operation.
    </returns>
  </MethodName>
</Class1>
";
            resolver.XmlReferences.Add("ClassWithSummary.xml", contentWithSummary);

            string contentWithInheritedSummary = @"<?xml version=""1.0"" encoding=""utf-8"" ?>
<Class1>
  <MethodName>
    <inheritdoc/>
  </MethodName>
</Class1>
";
            resolver.XmlReferences.Add("ClassWithInheritedSummary.xml", contentWithInheritedSummary);

            string contentWithEmptySummary = @"<?xml version=""1.0"" encoding=""utf-8"" ?>
<Class1>
  <MethodName>
    <summary>
    </summary>
    <returns>
      A <see cref=""Task""/> representing the asynchronous operation.
    </returns>
  </MethodName>
</Class1>
";
            resolver.XmlReferences.Add("ClassWithEmptySummary.xml", contentWithEmptySummary);

            project = base.ApplyCompilationOptions(project);
            project = project.WithCompilationOptions(project.CompilationOptions.WithXmlReferenceResolver(resolver));
            return project;
        }

        protected override IEnumerable<DiagnosticAnalyzer> GetCSharpDiagnosticAnalyzers()
        {
            yield return new SA1606ElementDocumentationMustHaveSummaryText();
        }
    }
}<|MERGE_RESOLUTION|>--- conflicted
+++ resolved
@@ -745,7 +745,6 @@
             await this.VerifyCSharpDiagnosticAsync(testCode, EmptyDiagnosticResults, CancellationToken.None).ConfigureAwait(false);
         }
 
-<<<<<<< HEAD
         [Fact(DisplayName = "https://github.com/DotNetAnalyzers/StyleCopAnalyzers/issues/1944")]
         public async Task TestOverriddenInheritDocAsync()
         {
@@ -767,8 +766,6 @@
             await this.VerifyCSharpDiagnosticAsync(testCode, expected, CancellationToken.None).ConfigureAwait(false);
         }
 
-=======
->>>>>>> b279a88c
         [Fact]
         public async Task TestIncompleteMemberAsync()
         {
