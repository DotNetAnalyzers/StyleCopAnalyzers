--- conflicted
+++ resolved
@@ -119,117 +119,6 @@
         }
 
         [Fact]
-<<<<<<< HEAD
-=======
-        public async Task TestClassWithDocumentation()
-        {
-            await this.TestTypeWithSummaryDocumentation("class").ConfigureAwait(false);
-        }
-
-        [Fact]
-        public async Task TestStructWithDocumentation()
-        {
-            await this.TestTypeWithSummaryDocumentation("struct").ConfigureAwait(false);
-        }
-
-        [Fact]
-        public async Task TestInterfaceWithDocumentation()
-        {
-            await this.TestTypeWithSummaryDocumentation("interface").ConfigureAwait(false);
-        }
-
-        [Fact]
-        public async Task TestClassWithContentDocumentation()
-        {
-            await this.TestTypeWithContentDocumentation("class").ConfigureAwait(false);
-        }
-
-        [Fact]
-        public async Task TestStructWithContentDocumentation()
-        {
-            await this.TestTypeWithContentDocumentation("struct").ConfigureAwait(false);
-        }
-
-        [Fact]
-        public async Task TestInterfaceWithContentDocumentation()
-        {
-            await this.TestTypeWithContentDocumentation("interface").ConfigureAwait(false);
-        }
-
-        [Fact]
-        public async Task TestClassWithInheritedDocumentation()
-        {
-            await this.TestTypeWithInheritedDocumentation("class").ConfigureAwait(false);
-        }
-
-        [Fact]
-        public async Task TestStructWithInheritedDocumentation()
-        {
-            await this.TestTypeWithInheritedDocumentation("struct").ConfigureAwait(false);
-        }
-
-        [Fact]
-        public async Task TestInterfaceWithInheritedDocumentation()
-        {
-            await this.TestTypeWithInheritedDocumentation("interface").ConfigureAwait(false);
-        }
-
-        [Fact]
-        public async Task TestClassWithoutSummaryDocumentation()
-        {
-            await this.TestTypeWithoutSummaryDocumentation("class").ConfigureAwait(false);
-        }
-
-        [Fact]
-        public async Task TestClassWithoutContentDocumentation()
-        {
-            await this.TestTypeWithoutContentDocumentation("class").ConfigureAwait(false);
-        }
-
-        [Fact]
-        public async Task TestStructWithoutSummaryDocumentation()
-        {
-            await this.TestTypeWithoutSummaryDocumentation("struct").ConfigureAwait(false);
-        }
-
-        [Fact]
-        public async Task TestStructWithoutContentDocumentation()
-        {
-            await this.TestTypeWithoutContentDocumentation("struct").ConfigureAwait(false);
-        }
-
-        [Fact]
-        public async Task TestInterfaceWithoutSummaryDocumentation()
-        {
-            await this.TestTypeWithoutSummaryDocumentation("interface").ConfigureAwait(false);
-        }
-
-        [Fact]
-        public async Task TestInterfaceWithoutContentDocumentation()
-        {
-            await this.TestTypeWithoutContentDocumentation("interface").ConfigureAwait(false);
-        }
-
-        [Fact]
-        public async Task TestClassNoDocumentation()
-        {
-            await this.TestTypeNoDocumentation("class").ConfigureAwait(false);
-        }
-
-        [Fact]
-        public async Task TestStructNoDocumentation()
-        {
-            await this.TestTypeNoDocumentation("struct").ConfigureAwait(false);
-        }
-
-        [Fact]
-        public async Task TestInterfaceNoDocumentation()
-        {
-            await this.TestTypeNoDocumentation("interface").ConfigureAwait(false);
-        }
-
-        [Fact]
->>>>>>> 523908f0
         public async Task TestMethodNoDocumentation()
         {
             var testCode = @"
