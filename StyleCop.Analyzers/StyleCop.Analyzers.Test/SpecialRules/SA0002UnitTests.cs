﻿// Copyright (c) Tunnel Vision Laboratories, LLC. All Rights Reserved.
// Licensed under the Apache License, Version 2.0. See LICENSE in the project root for license information.

namespace StyleCop.Analyzers.Test.SpecialRules
{
    using System;
    using System.Collections.Immutable;
    using System.Diagnostics.CodeAnalysis;
    using System.Threading;
    using System.Threading.Tasks;
    using Microsoft.CodeAnalysis;
    using Microsoft.CodeAnalysis.Diagnostics;
    using Microsoft.CodeAnalysis.Text;
    using StyleCop.Analyzers.Settings;
    using StyleCop.Analyzers.SpecialRules;
    using TestHelper;
    using Xunit;
    using static StyleCop.Analyzers.Test.Verifiers.StyleCopDiagnosticVerifier<StyleCop.Analyzers.SpecialRules.SA0002InvalidSettingsFile>;

    /// <summary>
    /// Unit tests for <see cref="SA0002InvalidSettingsFile"/>.
    /// </summary>
    public class SA0002UnitTests
    {
        private const string TestCode = @"
namespace NamespaceName { }
";

        [Fact]
        public async Task TestMissingSettingsAsync()
        {
<<<<<<< HEAD
           await VerifyCSharpDiagnosticAsync(TestCode, EmptyDiagnosticResults, CancellationToken.None).ConfigureAwait(false);
=======
            await this.VerifyCSharpDiagnosticAsync(TestCode, EmptyDiagnosticResults, CancellationToken.None).ConfigureAwait(false);
>>>>>>> a7d874c3
        }

        [Fact]
        public async Task TestValidSettingsAsync()
        {
            await new CSharpTest
            {
                TestCode = TestCode,
                Settings = SettingsFileCodeFixProvider.DefaultSettingsFileContent,
            }.RunAsync(CancellationToken.None).ConfigureAwait(false);
        }

        [Fact]
        public async Task TestInvalidSettingsAsync()
        {
            // The settings file is missing a comma after the $schema property
            var settings = @"
{
  ""$schema"": ""https://raw.githubusercontent.com/DotNetAnalyzers/StyleCopAnalyzers/master/StyleCop.Analyzers/StyleCop.Analyzers/Settings/stylecop.schema.json""
  ""settings"": {
    ""documentationRules"": {
      ""companyName"": ""ACME, Inc"",
      ""copyrightText"": ""Copyright 2015 {companyName}. All rights reserved.""
    }
  }
}
";

            // This diagnostic is reported without a location
            DiagnosticResult expected = Diagnostic();

            await new CSharpTest
            {
                TestCode = TestCode,
                ExpectedDiagnostics = { expected },
                Settings = settings,
            }.RunAsync(CancellationToken.None).ConfigureAwait(false);
        }

        [Fact]
        public async Task TestInvalidSettingStringValueAsync()
        {
            var settings = @"
{
  ""settings"": {
    ""documentationRules"": {
      ""companyName"": 3
    }
  }
}
";

            // This diagnostic is reported without a location
            DiagnosticResult expected = Diagnostic();

            await new CSharpTest
            {
                TestCode = TestCode,
                ExpectedDiagnostics = { expected },
                Settings = settings,
            }.RunAsync(CancellationToken.None).ConfigureAwait(false);
        }

        [Fact]
        public async Task TestInvalidSettingStringArrayElementValueAsync()
        {
            var settings = @"
{
  ""settings"": {
    ""namingRules"": {
      ""allowedHungarianPrefixes"": [ 3 ]
    }
  }
}
";

            // This diagnostic is reported without a location
            DiagnosticResult expected = Diagnostic();

            await new CSharpTest
            {
                TestCode = TestCode,
                ExpectedDiagnostics = { expected },
                Settings = settings,
            }.RunAsync(CancellationToken.None).ConfigureAwait(false);
        }

        [Fact]
        public async Task TestInvalidSettingBooleanValueAsync()
        {
            var settings = @"
{
  ""settings"": {
    ""documentationRules"": {
      ""xmlHeader"": 3
    }
  }
}
";

            // This diagnostic is reported without a location
            DiagnosticResult expected = Diagnostic();

            await new CSharpTest
            {
                TestCode = TestCode,
                ExpectedDiagnostics = { expected },
                Settings = settings,
            }.RunAsync(CancellationToken.None).ConfigureAwait(false);
        }

        [Fact]
        public async Task TestInvalidSettingIntegerValueAsync()
        {
            var settings = @"
{
  ""settings"": {
    ""indentation"": {
      ""tabSize"": ""3""
    }
  }
}
";

            // This diagnostic is reported without a location
            DiagnosticResult expected = Diagnostic();

            await new CSharpTest
            {
                TestCode = TestCode,
                ExpectedDiagnostics = { expected },
                Settings = settings,
            }.RunAsync(CancellationToken.None).ConfigureAwait(false);
        }

        [Fact]
        public async Task TestInvalidSettingEnumValueNotStringAsync()
        {
            var settings = @"
{
  ""settings"": {
    ""documentationRules"": {
      ""fileNamingConvention"": 3
    }
  }
}
";

            // This diagnostic is reported without a location
            DiagnosticResult expected = Diagnostic();

            await new CSharpTest
            {
                TestCode = TestCode,
                ExpectedDiagnostics = { expected },
                Settings = settings,
            }.RunAsync(CancellationToken.None).ConfigureAwait(false);
        }

        [Fact]
        public async Task TestInvalidSettingArrayElementEnumValueNotStringAsync()
        {
            var settings = @"
{
  ""settings"": {
    ""maintainabilityRules"": {
      ""topLevelTypes"": [ 3 ]
    }
  }
}
";

            // This diagnostic is reported without a location
            DiagnosticResult expected = Diagnostic();

            await new CSharpTest
            {
                TestCode = TestCode,
                ExpectedDiagnostics = { expected },
                Settings = settings,
            }.RunAsync(CancellationToken.None).ConfigureAwait(false);
        }

        [Fact]
        public async Task TestInvalidSettingArrayElementEnumValueNotRecognizedAsync()
        {
            var settings = @"
{
  ""settings"": {
    ""maintainabilityRules"": {
      ""topLevelTypes"": [ ""Some incorrect value"" ]
    }
  }
}
";

            // This diagnostic is reported without a location
            DiagnosticResult expected = Diagnostic();

            await new CSharpTest
            {
                TestCode = TestCode,
                ExpectedDiagnostics = { expected },
                Settings = settings,
            }.RunAsync(CancellationToken.None).ConfigureAwait(false);
        }

        [Fact]
        public async Task TestInvalidSettingArrayAsync()
        {
            var settings = @"
{
  ""settings"": {
    ""namingRules"": {
      ""allowedHungarianPrefixes"": ""ah""
    }
  }
}
";

            // This diagnostic is reported without a location
            DiagnosticResult expected = Diagnostic();

            await new CSharpTest
            {
                TestCode = TestCode,
                ExpectedDiagnostics = { expected },
                Settings = settings,
            }.RunAsync(CancellationToken.None).ConfigureAwait(false);
        }

        [Fact]
        public async Task TestInvalidSettingObjectAsync()
        {
            var settings = @"
{
  ""settings"": {
    ""namingRules"": true
  }
}
";

            // This diagnostic is reported without a location
            DiagnosticResult expected = Diagnostic();

            await new CSharpTest
            {
                TestCode = TestCode,
                ExpectedDiagnostics = { expected },
                Settings = settings,
            }.RunAsync(CancellationToken.None).ConfigureAwait(false);
        }

        [Fact]
        public async Task TestInvalidSettingSyntaxAsync()
        {
            // Missing the ':' between "companyName" and "name"
            var settings = @"
{
  ""settings"": {
    ""documentationRules"": {
      ""companyName"" ""name""
    }
  }
}
";

            // This diagnostic is reported without a location
            DiagnosticResult expected = Diagnostic();

            await new CSharpTest
            {
                TestCode = TestCode,
                ExpectedDiagnostics = { expected },
                Settings = settings,
            }.RunAsync(CancellationToken.None).ConfigureAwait(false);
        }

        [Fact]
        public async Task TestEmptySettingsAsync()
        {
            // The test infrastructure will not add a settings file to the compilation if GetSettings returns null or an empty string.
            // This is why we set settings to a simple whitespace character.
            var settings = " ";

            // This diagnostic is reported without a location
            DiagnosticResult expected = Diagnostic();

            await new CSharpTest
            {
                TestCode = TestCode,
                ExpectedDiagnostics = { expected },
                Settings = settings,
            }.RunAsync(CancellationToken.None).ConfigureAwait(false);
        }

        [Fact]
        public void TestUnexpectedExceptionNotCaught()
        {
            var analysisContext = new AnalysisContextMissingOptions();
            var analyzer = new SA0002InvalidSettingsFile();
            analyzer.Initialize(analysisContext);
            Assert.NotNull(analysisContext.CompilationAction);

            var additionalFiles = ImmutableArray.Create<AdditionalText>(new InvalidAdditionalText());
            Assert.Null(additionalFiles[0].Path);
            Assert.Null(additionalFiles[0].GetText(CancellationToken.None));
            var context = new CompilationAnalysisContext(compilation: null, options: new AnalyzerOptions(additionalFiles), reportDiagnostic: null, isSupportedDiagnostic: null, cancellationToken: CancellationToken.None);
            Assert.Throws<ArgumentNullException>(() => analysisContext.CompilationAction(context));
        }

        private class InvalidAdditionalText : AdditionalText
        {
            public override string Path => null;

            public override SourceText GetText(CancellationToken cancellationToken) => null;
        }

        /// <summary>
        /// This analysis context is used for testing the specific case where an exception occurs while evaluating the
        /// stylecop.json settings file, but it is not one of the JSON deserialization exceptions caused by this
        /// library's code.
        /// </summary>
        private class AnalysisContextMissingOptions : AnalysisContext
        {
            public Action<CompilationAnalysisContext> CompilationAction
            {
                get;
                private set;
            }

            [ExcludeFromCodeCoverage]
            public override void RegisterCodeBlockAction(Action<CodeBlockAnalysisContext> action)
            {
                throw new NotImplementedException();
            }

            [ExcludeFromCodeCoverage]
            public override void RegisterCodeBlockStartAction<TLanguageKindEnum>(Action<CodeBlockStartAnalysisContext<TLanguageKindEnum>> action)
            {
                throw new NotImplementedException();
            }

            public override void RegisterCompilationAction(Action<CompilationAnalysisContext> action)
            {
                this.CompilationAction = action;
            }

            [ExcludeFromCodeCoverage]
            public override void RegisterCompilationStartAction(Action<CompilationStartAnalysisContext> action)
            {
                throw new NotImplementedException();
            }

            [ExcludeFromCodeCoverage]
            public override void RegisterSemanticModelAction(Action<SemanticModelAnalysisContext> action)
            {
                throw new NotImplementedException();
            }

            [ExcludeFromCodeCoverage]
            public override void RegisterSymbolAction(Action<SymbolAnalysisContext> action, ImmutableArray<SymbolKind> symbolKinds)
            {
                throw new NotImplementedException();
            }

            [ExcludeFromCodeCoverage]
            public override void RegisterSyntaxNodeAction<TLanguageKindEnum>(Action<SyntaxNodeAnalysisContext> action, ImmutableArray<TLanguageKindEnum> syntaxKinds)
            {
                throw new NotImplementedException();
            }

            [ExcludeFromCodeCoverage]
            public override void RegisterSyntaxTreeAction(Action<SyntaxTreeAnalysisContext> action)
            {
                throw new NotImplementedException();
            }
        }
    }
}<|MERGE_RESOLUTION|>--- conflicted
+++ resolved
@@ -29,11 +29,7 @@
         [Fact]
         public async Task TestMissingSettingsAsync()
         {
-<<<<<<< HEAD
-           await VerifyCSharpDiagnosticAsync(TestCode, EmptyDiagnosticResults, CancellationToken.None).ConfigureAwait(false);
-=======
-            await this.VerifyCSharpDiagnosticAsync(TestCode, EmptyDiagnosticResults, CancellationToken.None).ConfigureAwait(false);
->>>>>>> a7d874c3
+            await VerifyCSharpDiagnosticAsync(TestCode, EmptyDiagnosticResults, CancellationToken.None).ConfigureAwait(false);
         }
 
         [Fact]
