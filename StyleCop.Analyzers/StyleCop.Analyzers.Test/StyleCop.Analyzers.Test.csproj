﻿<?xml version="1.0" encoding="utf-8"?>
<Project ToolsVersion="4.0" DefaultTargets="Build" xmlns="http://schemas.microsoft.com/developer/msbuild/2003">
  <PropertyGroup>
    <Configuration Condition=" '$(Configuration)' == '' ">Debug</Configuration>
    <Platform Condition=" '$(Platform)' == '' ">AnyCPU</Platform>
    <ProductVersion>8.0.30703</ProductVersion>
    <SchemaVersion>2.0</SchemaVersion>
    <ProjectGuid>{3EB54B68-A7AA-45E8-A97B-A0746712140B}</ProjectGuid>
    <ProjectTypeGuids>{3AC096D0-A1C2-E12C-1390-A8335801FDAB};{FAE04EC0-301F-11D3-BF4B-00C04F79EFBC}</ProjectTypeGuids>
    <OutputType>Library</OutputType>
    <AppDesignerFolder>Properties</AppDesignerFolder>
    <RootNamespace>StyleCop.Analyzers.Test</RootNamespace>
    <AssemblyName>StyleCop.Analyzers.Test</AssemblyName>
    <TargetFrameworkVersion>v4.5</TargetFrameworkVersion>
    <FileAlignment>512</FileAlignment>
    <TargetFrameworkProfile />
  </PropertyGroup>
  <PropertyGroup Condition=" '$(Configuration)|$(Platform)' == 'Debug|AnyCPU' ">
    <DebugSymbols>true</DebugSymbols>
    <DebugType>full</DebugType>
    <Optimize>false</Optimize>
    <OutputPath>bin\Debug\</OutputPath>
    <DefineConstants>DEBUG;TRACE</DefineConstants>
    <ErrorReport>prompt</ErrorReport>
    <WarningLevel>4</WarningLevel>
    <Prefer32Bit>false</Prefer32Bit>
    <DocumentationFile>bin\Debug\StyleCop.Analyzers.Test.xml</DocumentationFile>
    <NoWarn>1591</NoWarn>
  </PropertyGroup>
  <PropertyGroup Condition=" '$(Configuration)|$(Platform)' == 'Release|AnyCPU' ">
    <DebugType>pdbonly</DebugType>
    <Optimize>true</Optimize>
    <OutputPath>bin\Release\</OutputPath>
    <DefineConstants>TRACE</DefineConstants>
    <ErrorReport>prompt</ErrorReport>
    <WarningLevel>4</WarningLevel>
    <Prefer32Bit>false</Prefer32Bit>
    <DocumentationFile>bin\Release\StyleCop.Analyzers.Test.xml</DocumentationFile>
    <NoWarn>1591</NoWarn>
  </PropertyGroup>
  <ItemGroup>
    <Reference Include="Microsoft.CodeAnalysis">
      <HintPath>..\..\packages\Microsoft.CodeAnalysis.Common.1.0.0-beta1-20141031-01\lib\net45\Microsoft.CodeAnalysis.dll</HintPath>
    </Reference>
    <Reference Include="Microsoft.CodeAnalysis.CSharp">
      <HintPath>..\..\packages\Microsoft.CodeAnalysis.CSharp.1.0.0-beta1-20141031-01\lib\net45\Microsoft.CodeAnalysis.CSharp.dll</HintPath>
    </Reference>
    <Reference Include="Microsoft.CodeAnalysis.CSharp.Desktop">
      <HintPath>..\..\packages\Microsoft.CodeAnalysis.CSharp.1.0.0-beta1-20141031-01\lib\net45\Microsoft.CodeAnalysis.CSharp.Desktop.dll</HintPath>
    </Reference>
    <Reference Include="Microsoft.CodeAnalysis.CSharp.Workspaces">
      <HintPath>..\..\packages\Microsoft.CodeAnalysis.CSharp.Workspaces.1.0.0-beta1-20141031-01\lib\net45\Microsoft.CodeAnalysis.CSharp.Workspaces.dll</HintPath>
    </Reference>
    <Reference Include="Microsoft.CodeAnalysis.CSharp.Workspaces.Desktop">
      <HintPath>..\..\packages\Microsoft.CodeAnalysis.CSharp.Workspaces.1.0.0-beta1-20141031-01\lib\net45\Microsoft.CodeAnalysis.CSharp.Workspaces.Desktop.dll</HintPath>
    </Reference>
    <Reference Include="Microsoft.CodeAnalysis.Desktop">
      <HintPath>..\..\packages\Microsoft.CodeAnalysis.Common.1.0.0-beta1-20141031-01\lib\net45\Microsoft.CodeAnalysis.Desktop.dll</HintPath>
    </Reference>
    <Reference Include="Microsoft.CodeAnalysis.Workspaces">
      <HintPath>..\..\packages\Microsoft.CodeAnalysis.Workspaces.Common.1.0.0-beta1-20141031-01\lib\net45\Microsoft.CodeAnalysis.Workspaces.dll</HintPath>
    </Reference>
    <Reference Include="Microsoft.CodeAnalysis.Workspaces.Desktop">
      <HintPath>..\..\packages\Microsoft.CodeAnalysis.Workspaces.Common.1.0.0-beta1-20141031-01\lib\net45\Microsoft.CodeAnalysis.Workspaces.Desktop.dll</HintPath>
    </Reference>
    <Reference Include="System" />
    <Reference Include="System.Collections.Immutable, Version=1.1.32.0, Culture=neutral, PublicKeyToken=b03f5f7f11d50a3a, processorArchitecture=MSIL">
      <Private>True</Private>
      <HintPath>..\..\packages\System.Collections.Immutable.1.1.32-beta\lib\portable-net45+win8+wp8+wpa81\System.Collections.Immutable.dll</HintPath>
    </Reference>
    <Reference Include="System.Composition.AttributedModel">
      <HintPath>..\..\packages\Microsoft.Composition.1.0.27\lib\portable-net45+win8+wp8+wpa81\System.Composition.AttributedModel.dll</HintPath>
    </Reference>
    <Reference Include="System.Composition.Convention">
      <HintPath>..\..\packages\Microsoft.Composition.1.0.27\lib\portable-net45+win8+wp8+wpa81\System.Composition.Convention.dll</HintPath>
    </Reference>
    <Reference Include="System.Composition.Hosting">
      <HintPath>..\..\packages\Microsoft.Composition.1.0.27\lib\portable-net45+win8+wp8+wpa81\System.Composition.Hosting.dll</HintPath>
    </Reference>
    <Reference Include="System.Composition.Runtime">
      <HintPath>..\..\packages\Microsoft.Composition.1.0.27\lib\portable-net45+win8+wp8+wpa81\System.Composition.Runtime.dll</HintPath>
    </Reference>
    <Reference Include="System.Composition.TypedParts">
      <HintPath>..\..\packages\Microsoft.Composition.1.0.27\lib\portable-net45+win8+wp8+wpa81\System.Composition.TypedParts.dll</HintPath>
    </Reference>
    <Reference Include="System.Core" />
    <Reference Include="System.Reflection.Metadata">
      <HintPath>..\..\packages\System.Reflection.Metadata.1.0.17-beta\lib\portable-net45+win8\System.Reflection.Metadata.dll</HintPath>
    </Reference>
    <Reference Include="System.Xml.Linq" />
    <Reference Include="System.Data.DataSetExtensions" />
    <Reference Include="Microsoft.CSharp" />
    <Reference Include="System.Data" />
    <Reference Include="System.Xml" />
    <Reference Include="Microsoft.VisualStudio.QualityTools.UnitTestFramework" />
  </ItemGroup>
  <ItemGroup>
<<<<<<< HEAD
    <Compile Include="MaintainabilityRules\DebugMessagesUnitTestsBase.cs" />
    <Compile Include="MaintainabilityRules\SA1401UnitTests.cs" />
    <Compile Include="MaintainabilityRules\SA1404UnitTests.cs" />
    <Compile Include="MaintainabilityRules\SA1405UnitTests.cs" />
    <Compile Include="MaintainabilityRules\SA1406UnitTests.cs" />
    <Compile Include="MaintainabilityRules\SA1407UnitTests.cs" />
    <Compile Include="ReadabilityRules\SA1122UnitTests.cs" />
=======
    <Compile Include="MaintainabilityRules\FileMayOnlyContainTestBase.cs" />
    <Compile Include="MaintainabilityRules\SA1401UnitTests.cs" />
    <Compile Include="MaintainabilityRules\SA1402UnitTests.cs" />
    <Compile Include="MaintainabilityRules\SA1403UnitTests.cs" />
>>>>>>> ecc24a2e
    <Compile Include="SpacingRules\NumberSignSpacingTestBase.cs" />
    <Compile Include="SpacingRules\SA1000UnitTests.cs" />
    <Compile Include="SpacingRules\SA1021UnitTests.cs" />
    <Compile Include="SpacingRules\SA1022UnitTests.cs" />
    <Compile Include="Verifiers\CodeFixVerifier.cs" />
    <Compile Include="Verifiers\DiagnosticVerifier.cs" />
    <Compile Include="Helpers\CodeFixVerifier.Helper.cs" />
    <Compile Include="Helpers\DiagnosticResult.cs" />
    <Compile Include="Helpers\DiagnosticVerifier.Helper.cs" />
    <Compile Include="Properties\AssemblyInfo.cs" />
  </ItemGroup>
  <ItemGroup>
    <None Include="packages.config" />
  </ItemGroup>
  <ItemGroup>
    <ProjectReference Include="..\StyleCop.Analyzers\StyleCop.Analyzers.csproj">
      <Project>{3B052737-06CE-4182-AE0F-08EB82DFA73E}</Project>
      <Name>StyleCop.Analyzers</Name>
    </ProjectReference>
  </ItemGroup>
  <Import Project="$(MSBuildToolsPath)\Microsoft.CSharp.targets" />
  <!-- To modify your build process, add your task inside one of the targets below and uncomment it. 
       Other similar extension points exist, see Microsoft.Common.targets.
  <Target Name="BeforeBuild">
  </Target>
  <Target Name="AfterBuild">
  </Target>
  -->
</Project><|MERGE_RESOLUTION|>--- conflicted
+++ resolved
@@ -95,20 +95,16 @@
     <Reference Include="Microsoft.VisualStudio.QualityTools.UnitTestFramework" />
   </ItemGroup>
   <ItemGroup>
-<<<<<<< HEAD
     <Compile Include="MaintainabilityRules\DebugMessagesUnitTestsBase.cs" />
+    <Compile Include="MaintainabilityRules\FileMayOnlyContainTestBase.cs" />
     <Compile Include="MaintainabilityRules\SA1401UnitTests.cs" />
+    <Compile Include="MaintainabilityRules\SA1402UnitTests.cs" />
+    <Compile Include="MaintainabilityRules\SA1403UnitTests.cs" />
     <Compile Include="MaintainabilityRules\SA1404UnitTests.cs" />
     <Compile Include="MaintainabilityRules\SA1405UnitTests.cs" />
     <Compile Include="MaintainabilityRules\SA1406UnitTests.cs" />
     <Compile Include="MaintainabilityRules\SA1407UnitTests.cs" />
     <Compile Include="ReadabilityRules\SA1122UnitTests.cs" />
-=======
-    <Compile Include="MaintainabilityRules\FileMayOnlyContainTestBase.cs" />
-    <Compile Include="MaintainabilityRules\SA1401UnitTests.cs" />
-    <Compile Include="MaintainabilityRules\SA1402UnitTests.cs" />
-    <Compile Include="MaintainabilityRules\SA1403UnitTests.cs" />
->>>>>>> ecc24a2e
     <Compile Include="SpacingRules\NumberSignSpacingTestBase.cs" />
     <Compile Include="SpacingRules\SA1000UnitTests.cs" />
     <Compile Include="SpacingRules\SA1021UnitTests.cs" />
