--- conflicted
+++ resolved
@@ -341,12 +341,9 @@
     <Compile Include="ReadabilityRules\SA1132UnitTests.cs" />
     <Compile Include="ReadabilityRules\SA1133UnitTests.cs" />
     <Compile Include="ReadabilityRules\SA1134UnitTests.cs" />
-<<<<<<< HEAD
+    <Compile Include="ReadabilityRules\SA1136UnitTests.cs" />
     <Compile Include="ReadabilityRules\SA1137UnitTests.cs" />
-=======
-    <Compile Include="ReadabilityRules\SA1136UnitTests.cs" />
     <Compile Include="ReadabilityRules\SA1139UnitTests.cs" />
->>>>>>> 4da56fde
     <Compile Include="ReadabilityRules\SX1101UnitTests.cs" />
     <Compile Include="Settings\SettingsFileCodeFixProviderUnitTests.cs" />
     <Compile Include="Settings\SettingsUnitTests.cs" />
