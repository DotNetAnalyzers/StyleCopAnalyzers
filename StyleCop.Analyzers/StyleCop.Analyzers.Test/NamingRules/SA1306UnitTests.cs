﻿namespace StyleCop.Analyzers.Test.NamingRules
{
    using System.Threading;
    using System.Threading.Tasks;
    using Microsoft.CodeAnalysis.CodeFixes;
    using Microsoft.CodeAnalysis.Diagnostics;
    using StyleCop.Analyzers.NamingRules;
    using TestHelper;
    using Xunit;

    public class SA1306UnitTests : CodeFixVerifier
    {
        [Fact]
        public async Task TestEmptySource()
        {
            var testCode = string.Empty;
            await this.VerifyCSharpDiagnosticAsync(testCode, EmptyDiagnosticResults, CancellationToken.None).ConfigureAwait(false);
        }

        [Theory]
        [InlineData("const")]
        [InlineData("private const")]
        [InlineData("internal const")]
        [InlineData("protected const")]
        [InlineData("protected internal const")]
        [InlineData("internal readonly")]
        [InlineData("protected readonly")]
        [InlineData("protected internal readonly")]
        [InlineData("public")]
        [InlineData("internal")]
        public async Task TestThatDiagnosticIsNotReported(string modifiers)
        {
            var testCode = @"public class Foo
{{
{0}
string Bar = """", car = """", Dar = """";
}}";

            await this.VerifyCSharpDiagnosticAsync(string.Format(testCode, modifiers), EmptyDiagnosticResults, CancellationToken.None).ConfigureAwait(false);
        }

        [Theory]
        [InlineData("")]
        [InlineData("readonly")]
        [InlineData("private")]
        [InlineData("private readonly")]
        public async Task TestThatDiagnosticIsReported_SingleField(string modifiers)
        {
            var testCode = @"public class Foo
{{
{0}
string Bar;
{0}
string car;
{0}
string Dar;
}}";

            DiagnosticResult[] expected =
                {
                    this.CSharpDiagnostic().WithArguments("Bar").WithLocation(4, 8),
                    this.CSharpDiagnostic().WithArguments("Dar").WithLocation(8, 8)
                };

            await this.VerifyCSharpDiagnosticAsync(string.Format(testCode, modifiers), expected, CancellationToken.None).ConfigureAwait(false);

            var fixedCode = @"public class Foo
{{
{0}
string bar;
{0}
string car;
{0}
string dar;
}}";

            await this.VerifyCSharpFixAsync(string.Format(testCode, modifiers), string.Format(fixedCode, modifiers)).ConfigureAwait(false);
        }

        [Theory(Skip = "https://github.com/DotNetAnalyzers/StyleCopAnalyzers/issues/496")]
        [InlineData("")]
        [InlineData("readonly")]
        [InlineData("private")]
        [InlineData("private readonly")]
        public async Task TestThatDiagnosticIsReported_MultipleFields(string modifiers)
        {
            var testCode = @"public class Foo
{{
{0}
string Bar, car, Dar;
}}";

            DiagnosticResult[] expected =
                {
                    this.CSharpDiagnostic().WithArguments("Bar").WithLocation(4, 8),
                    this.CSharpDiagnostic().WithArguments("Dar").WithLocation(4, 18)
                };

            await this.VerifyCSharpDiagnosticAsync(string.Format(testCode, modifiers), expected, CancellationToken.None).ConfigureAwait(false);

            var fixedCode = @"public class Foo
{{
{0}
string bar, car, dar;
}}";

            await this.VerifyCSharpFixAsync(string.Format(testCode, modifiers), string.Format(fixedCode, modifiers)).ConfigureAwait(false);
        }

        [Fact]
<<<<<<< HEAD
=======
        public async Task TestThatDiagnosticIsReported_SingleField()
        {
            await this.TestThatDiagnosticIsReported_SingleFieldImpl(string.Empty).ConfigureAwait(false);
            await this.TestThatDiagnosticIsReported_SingleFieldImpl("readonly").ConfigureAwait(false);
            await this.TestThatDiagnosticIsReported_SingleFieldImpl("private").ConfigureAwait(false);
            await this.TestThatDiagnosticIsReported_SingleFieldImpl("private readonly").ConfigureAwait(false);
        }

        [Fact(Skip = "https://github.com/DotNetAnalyzers/StyleCopAnalyzers/issues/496")]
        public async Task TestThatDiagnosticIsReported_MultipleFields()
        {
            await this.TestThatDiagnosticIsReported_MultipleFieldsImpl(string.Empty).ConfigureAwait(false);
            await this.TestThatDiagnosticIsReported_MultipleFieldsImpl("readonly").ConfigureAwait(false);
            await this.TestThatDiagnosticIsReported_MultipleFieldsImpl("private").ConfigureAwait(false);
            await this.TestThatDiagnosticIsReported_MultipleFieldsImpl("private readonly").ConfigureAwait(false);
        }

        [Fact]
        public async Task TestThatDiagnosticIsNotReported()
        {
            await this.TestThatDiagnosticIsNotReportedImpl("const").ConfigureAwait(false);
            await this.TestThatDiagnosticIsNotReportedImpl("private const").ConfigureAwait(false);
            await this.TestThatDiagnosticIsNotReportedImpl("internal const").ConfigureAwait(false);
            await this.TestThatDiagnosticIsNotReportedImpl("protected const").ConfigureAwait(false);
            await this.TestThatDiagnosticIsNotReportedImpl("protected internal const").ConfigureAwait(false);

            await this.TestThatDiagnosticIsNotReportedImpl("internal readonly").ConfigureAwait(false);
            await this.TestThatDiagnosticIsNotReportedImpl("protected readonly").ConfigureAwait(false);
            await this.TestThatDiagnosticIsNotReportedImpl("protected internal readonly").ConfigureAwait(false);
            await this.TestThatDiagnosticIsNotReportedImpl("public").ConfigureAwait(false);
            await this.TestThatDiagnosticIsNotReportedImpl("internal").ConfigureAwait(false);
        }

        [Fact]
>>>>>>> 523908f0
        public async Task TestFieldStartingWithAnUnderscore()
        {
            // Makes sure SA1306 is not reported for fields starting with an underscore
            var testCode = @"public class Foo
{
    public string _bar = ""baz"";
}";

            await this.VerifyCSharpDiagnosticAsync(testCode, EmptyDiagnosticResults, CancellationToken.None).ConfigureAwait(false);
        }

        [Fact]
        public async Task TestFieldStartingWithLetter()
        {
            var testCode = @"public class Foo
{
    public string bar = ""baz"";
}";

            await this.VerifyCSharpDiagnosticAsync(testCode, EmptyDiagnosticResults, CancellationToken.None).ConfigureAwait(false);
        }

        [Fact]
        public async Task TestFieldPlacedInsideNativeMethodsClass()
        {
            var testCode = @"public class FooNativeMethods
{
    string Bar = ""baz"";
}";

            await this.VerifyCSharpDiagnosticAsync(testCode, EmptyDiagnosticResults, CancellationToken.None).ConfigureAwait(false);
        }

        protected override DiagnosticAnalyzer GetCSharpDiagnosticAnalyzer()
        {
            return new SA1306FieldNamesMustBeginWithLowerCaseLetter();
        }

        protected override CodeFixProvider GetCSharpCodeFixProvider()
        {
            return new SA1306CodeFixProvider();
        }
    }
}<|MERGE_RESOLUTION|>--- conflicted
+++ resolved
@@ -108,43 +108,6 @@
         }
 
         [Fact]
-<<<<<<< HEAD
-=======
-        public async Task TestThatDiagnosticIsReported_SingleField()
-        {
-            await this.TestThatDiagnosticIsReported_SingleFieldImpl(string.Empty).ConfigureAwait(false);
-            await this.TestThatDiagnosticIsReported_SingleFieldImpl("readonly").ConfigureAwait(false);
-            await this.TestThatDiagnosticIsReported_SingleFieldImpl("private").ConfigureAwait(false);
-            await this.TestThatDiagnosticIsReported_SingleFieldImpl("private readonly").ConfigureAwait(false);
-        }
-
-        [Fact(Skip = "https://github.com/DotNetAnalyzers/StyleCopAnalyzers/issues/496")]
-        public async Task TestThatDiagnosticIsReported_MultipleFields()
-        {
-            await this.TestThatDiagnosticIsReported_MultipleFieldsImpl(string.Empty).ConfigureAwait(false);
-            await this.TestThatDiagnosticIsReported_MultipleFieldsImpl("readonly").ConfigureAwait(false);
-            await this.TestThatDiagnosticIsReported_MultipleFieldsImpl("private").ConfigureAwait(false);
-            await this.TestThatDiagnosticIsReported_MultipleFieldsImpl("private readonly").ConfigureAwait(false);
-        }
-
-        [Fact]
-        public async Task TestThatDiagnosticIsNotReported()
-        {
-            await this.TestThatDiagnosticIsNotReportedImpl("const").ConfigureAwait(false);
-            await this.TestThatDiagnosticIsNotReportedImpl("private const").ConfigureAwait(false);
-            await this.TestThatDiagnosticIsNotReportedImpl("internal const").ConfigureAwait(false);
-            await this.TestThatDiagnosticIsNotReportedImpl("protected const").ConfigureAwait(false);
-            await this.TestThatDiagnosticIsNotReportedImpl("protected internal const").ConfigureAwait(false);
-
-            await this.TestThatDiagnosticIsNotReportedImpl("internal readonly").ConfigureAwait(false);
-            await this.TestThatDiagnosticIsNotReportedImpl("protected readonly").ConfigureAwait(false);
-            await this.TestThatDiagnosticIsNotReportedImpl("protected internal readonly").ConfigureAwait(false);
-            await this.TestThatDiagnosticIsNotReportedImpl("public").ConfigureAwait(false);
-            await this.TestThatDiagnosticIsNotReportedImpl("internal").ConfigureAwait(false);
-        }
-
-        [Fact]
->>>>>>> 523908f0
         public async Task TestFieldStartingWithAnUnderscore()
         {
             // Makes sure SA1306 is not reported for fields starting with an underscore
