--- conflicted
+++ resolved
@@ -26,32 +26,6 @@
             {
                 //TODO: should be 47 when done
                 return ImmutableArray.Create(MetaCompilationAnalyzer.MissingId,
-<<<<<<< HEAD
-                    MetaCompilationAnalyzer.MissingInit,
-                    MetaCompilationAnalyzer.MissingRegisterStatement,
-                    MetaCompilationAnalyzer.TooManyInitStatements,
-                    MetaCompilationAnalyzer.InvalidStatement,
-                    MetaCompilationAnalyzer.InternalAndStaticError,
-                    MetaCompilationAnalyzer.EnabledByDefaultError,
-                    MetaCompilationAnalyzer.DefaultSeverityError,
-                    MetaCompilationAnalyzer.MissingIdDeclaration,
-                    MetaCompilationAnalyzer.IdDeclTypeError,
-                    MetaCompilationAnalyzer.IncorrectInitSig,
-                    MetaCompilationAnalyzer.IfStatementIncorrect,
-                    MetaCompilationAnalyzer.IfStatementMissing,
-                    MetaCompilationAnalyzer.IfKeywordIncorrect,
-                    MetaCompilationAnalyzer.IfKeywordMissing,
-                    MetaCompilationAnalyzer.TrailingTriviaCheckIncorrect,
-                    MetaCompilationAnalyzer.TrailingTriviaVarMissing,
-                    MetaCompilationAnalyzer.TrailingTriviaVarIncorrect,
-                    MetaCompilationAnalyzer.TrailingTriviaKindCheckIncorrect,
-                    MetaCompilationAnalyzer.WhitespaceCheckIncorrect,
-                    MetaCompilationAnalyzer.ReturnStatementIncorrect,
-                    MetaCompilationAnalyzer.TooManyStatements,
-                    MetaCompilationAnalyzer.ReturnStatementMissing,
-                    MetaCompilationAnalyzer.WhitespaceCheckMissing,
-                    MetaCompilationAnalyzer.TrailingTriviaKindCheckMissing);
-=======
                                              MetaCompilationAnalyzer.MissingInit,
                                              MetaCompilationAnalyzer.MissingRegisterStatement,
                                              MetaCompilationAnalyzer.TooManyInitStatements,
@@ -87,7 +61,6 @@
                                              MetaCompilationAnalyzer.IdDeclTypeError,
                                              MetaCompilationAnalyzer.IncorrectInitSig,
                                              MetaCompilationAnalyzer.TrailingTriviaCheckMissing);
->>>>>>> d9a36573
             }
         }
 
@@ -709,41 +682,34 @@
 
             return await ReplaceNode(memberAccessExpression.Name, newMemberAccessExpressionName, document);
         }
-<<<<<<< HEAD
 
         private async Task<Document> MissingIfAsync(Document document, MethodDeclarationSyntax declaration, CancellationToken c)
         {
-            var ifStatement = IfHelper(document) as StatementSyntax;
+            SyntaxGenerator generator = SyntaxGenerator.GetGenerator(document);
+            StatementSyntax ifStatement = CodeFixNodeCreator.IfHelper(generator) as StatementSyntax;
 
             var oldBlock = declaration.Body as BlockSyntax;
             var newBlock = oldBlock.AddStatements(ifStatement);
 
-            var root = await document.GetSyntaxRootAsync();
-            var newRoot = root.ReplaceNode(oldBlock, newBlock);
-            var newDocument = document.WithSyntaxRoot(newRoot);
-
-            return newDocument;
-        }
-=======
->>>>>>> d9a36573
+            return await ReplaceNode(oldBlock, newBlock, document);
+        }
         #endregion
 
         private async Task<Document> IncorrectKeywordAsync(Document document, StatementSyntax declaration, CancellationToken c)
         {
             SyntaxGenerator generator = SyntaxGenerator.GetGenerator(document);
-            var ifKeyword = CodeFixNodeCreator.KeywordHelper(generator, declaration);
+            var block = declaration.Parent as BlockSyntax;
+            var ifKeyword = CodeFixNodeCreator.KeywordHelper(generator, block);
 
             return await ReplaceNode(declaration, ifKeyword, document);
         }
 
         private async Task<Document> DiagnosticSeverityWarning(Document document, MemberAccessExpressionSyntax memberAccessExpression, CancellationToken c)
         {
-<<<<<<< HEAD
-            var methodBlock = declaration.Parent as BlockSyntax;
-            var ifKeyword = KeywordHelper(document, methodBlock);
-=======
+            SyntaxGenerator generator = SyntaxGenerator.GetGenerator(document);
+            var methodBlock = memberAccessExpression.Parent as BlockSyntax;
+            var ifKeyword = CodeFixNodeCreator.KeywordHelper(generator, methodBlock);
             var newMemberAccessExpressionName = SyntaxFactory.ParseName("Warning");
->>>>>>> d9a36573
 
             return await ReplaceNode(memberAccessExpression.Name, newMemberAccessExpressionName, document);
         }
@@ -763,30 +729,20 @@
             var oldBlock = declaration.Body;
             var newBlock = declaration.Body.WithStatements(declaration.Body.Statements.Replace(declaration.Body.Statements[2], ifStatement));
 
-            var root = await document.GetSyntaxRootAsync();
-            var newRoot = root.ReplaceNode(oldBlock, newBlock);
-            var newDocument = document.WithSyntaxRoot(newRoot);
-            return newDocument;
-        }
-
-<<<<<<< HEAD
+            return await ReplaceNode(oldBlock, newBlock, document);
+        }
+        
         private async Task<Document> MissingKeywordAsync(Document document, MethodDeclarationSyntax declaration, CancellationToken c)
         {
+            SyntaxGenerator generator = SyntaxGenerator.GetGenerator(document);
             var methodBlock = declaration.Body as BlockSyntax;
-            var ifKeyword = KeywordHelper(document, methodBlock) as StatementSyntax;
+            var ifKeyword = CodeFixNodeCreator.KeywordHelper(generator, methodBlock) as StatementSyntax;
             var newBlock = methodBlock.AddStatements(ifKeyword);
 
-            var root = await document.GetSyntaxRootAsync();
-            var newRoot = root.ReplaceNode(methodBlock, newBlock);
-            var newDocument = document.WithSyntaxRoot(newRoot);
-
-            return newDocument;
-        }
-
-        private async Task<Document> TrailingCheckIncorrectAsync(Document document, StatementSyntax declaration, CancellationToken c)
-=======
+            return await ReplaceNode(methodBlock, newBlock, document);
+        }
+
         private async Task<Document> TrailingCheckMissingAsync(Document document, MethodDeclarationSyntax declaration, CancellationToken c)
->>>>>>> d9a36573
         {
             SyntaxGenerator generator = SyntaxGenerator.GetGenerator(document);
 
@@ -889,17 +845,14 @@
 
         private async Task<Document> TrailingKindCheckMissingAsync(Document document, IfStatementSyntax declaration, CancellationToken c)
         {
+            SyntaxGenerator generator = SyntaxGenerator.GetGenerator(document);
             var ifBlockStatements = new SyntaxList<SyntaxNode>();
-            var newIfStatement = new SyntaxList<SyntaxNode>().Add(TriviaKindCheckHelper(document, declaration, ifBlockStatements) as StatementSyntax);
+            var newIfStatement = new SyntaxList<SyntaxNode>().Add(CodeFixNodeCreator.TriviaKindCheckHelper(generator, declaration, ifBlockStatements) as StatementSyntax);
 
             var oldBlock = declaration.Statement as BlockSyntax;
             var newBlock = oldBlock.WithStatements(newIfStatement);
 
-            var root = await document.GetSyntaxRootAsync();
-            var newRoot = root.ReplaceNode(oldBlock, newBlock);
-            var newDocument = document.WithSyntaxRoot(newRoot);
-
-            return newDocument;
+            return await ReplaceNode(oldBlock, newBlock, document);
         }
 
         private async Task<Document> WhitespaceCheckIncorrectAsync(Document document, IfStatementSyntax declaration, CancellationToken c)
@@ -927,30 +880,21 @@
             var newStatement = oldBlock.Statements.Replace(oldStatement, newIfStatement);
             var newBlock = oldBlock.WithStatements(newStatement);
 
-            var root = await document.GetSyntaxRootAsync();
-            var newRoot = root.ReplaceNode(oldBlock, newBlock);
-            var newDocument = document.WithSyntaxRoot(newRoot);
-            return newDocument;
-        }
-
-<<<<<<< HEAD
+            return await ReplaceNode(oldBlock, newBlock, document);
+        }
+        
         private async Task<Document> WhitespaceCheckMissingAsync(Document document, IfStatementSyntax declaration, CancellationToken c)
         {
+            SyntaxGenerator generator = SyntaxGenerator.GetGenerator(document);
             var ifBlockStatements = new SyntaxList<SyntaxNode>();
-            var newIfStatement = new SyntaxList<SyntaxNode>().Add(WhitespaceCheckHelper(document, declaration, ifBlockStatements) as StatementSyntax);
+            var newIfStatement = new SyntaxList<SyntaxNode>().Add(CodeFixNodeCreator.WhitespaceCheckHelper(generator, declaration, ifBlockStatements) as StatementSyntax);
 
             var oldBlock = declaration.Statement as BlockSyntax;
             var newBlock = oldBlock.WithStatements(newIfStatement);
 
-            var root = await document.GetSyntaxRootAsync();
-            var newRoot = root.ReplaceNode(oldBlock, newBlock);
-            var newDocument = document.WithSyntaxRoot(newRoot);
-
-            return newDocument;
+            return await ReplaceNode(oldBlock, newBlock, document);
         }
         
-=======
->>>>>>> d9a36573
         private async Task<Document> IdDeclTypeAsync(Document document, LiteralExpressionSyntax literalExpression, CancellationToken c)
         {
             var idName = SyntaxFactory.ParseName(literalExpression.Token.Value.ToString()) as IdentifierNameSyntax;
@@ -988,11 +932,7 @@
             var oldBlock = declaration.Statement as BlockSyntax;
             var newBlock = oldBlock.WithStatements(returnStatement);
 
-            var root = await document.GetSyntaxRootAsync();
-            var newRoot = root.ReplaceNode(oldBlock, newBlock);
-            var newDocument = document.WithSyntaxRoot(newRoot);
-
-            return newDocument;
+            return await ReplaceNode(oldBlock, newBlock, document);
         }
 
         private async Task<Document> TooManyStatementsAsync(Document document, IfStatementSyntax declaration, CancellationToken c)
@@ -1016,20 +956,13 @@
 
                 return ifStatement;
             }
-
-<<<<<<< HEAD
-        private SyntaxNode KeywordHelper(Document document, BlockSyntax methodBlock)
-        {
-            var firstStatement = methodBlock.Statements[0] as LocalDeclarationStatementSyntax;
-=======
-            internal static SyntaxNode KeywordHelper(SyntaxGenerator generator, StatementSyntax declaration)
-            {
-                var methodBlock = declaration.Parent as BlockSyntax;
+            
+            internal static SyntaxNode KeywordHelper(SyntaxGenerator generator, BlockSyntax methodBlock)
+            {
                 var firstStatement = methodBlock.Statements[0] as LocalDeclarationStatementSyntax;
                 var variableName = generator.IdentifierName(firstStatement.Declaration.Variables[0].Identifier.ValueText);
                 var initializer = generator.MemberAccessExpression(variableName, "IfKeyword");
                 var ifKeyword = generator.LocalDeclarationStatement("ifKeyword", initializer);
->>>>>>> d9a36573
 
                 return ifKeyword;
             }
