using System;
using System.Collections.Generic;
using System.Collections.Immutable;
using System.Linq;
using System.Threading;

using Microsoft.CodeAnalysis;
using Microsoft.CodeAnalysis.CSharp;
using Microsoft.CodeAnalysis.CSharp.Syntax;
using Microsoft.CodeAnalysis.Diagnostics;
using Microsoft.CodeAnalysis.Text;
namespace MetaCompilation
{
    [DiagnosticAnalyzer(LanguageNames.CSharp)]
    public class MetaCompilationAnalyzer : DiagnosticAnalyzer
    {
<<<<<<< HEAD
=======

        #region rule rules

        public const string MissingIdDeclaration = "MetaAnalyzer017";
        internal static DiagnosticDescriptor MissingIdDeclarationRule = new DiagnosticDescriptor(
            id: MissingIdDeclaration,
            title: "This diagnostic id has not been declared.",
            messageFormat: "This diagnostic id has not been declared.",
            category: "Syntax",
            defaultSeverity: DiagnosticSeverity.Error,
            isEnabledByDefault: true);

        public const string DefaultSeverityError = "MetaAnalyzer016";
        internal static DiagnosticDescriptor DefaultSeverityErrorRule = new DiagnosticDescriptor(
            id: DefaultSeverityError,
            title: "defaultSeverity must be of the form: DiagnosticSeverity.[severity].",
            messageFormat: "defaultSeverity must be of the form: DiagnosticSeverity.[severity].",
            category: "Syntax",
            defaultSeverity: DiagnosticSeverity.Error,
            isEnabledByDefault: true);

        public const string EnabledByDefaultError = "MetaAnalyzer015";
        internal static DiagnosticDescriptor EnabledByDefaultErrorRule = new DiagnosticDescriptor(
            id: EnabledByDefaultError,
            title: "isEnabledByDefault should be set to true.",
            messageFormat: "isEnabledByDefault should be set to true.",
            category: "Syntax",
            defaultSeverity: DiagnosticSeverity.Error,
            isEnabledByDefault: true);

        public const string InternalAndStaticError = "MetaAnalyzer014";
        internal static DiagnosticDescriptor InternalAndStaticErrorRule = new DiagnosticDescriptor(
            id: InternalAndStaticError,
            title: "The DiagnosticDescriptor should be internal and static.",
            messageFormat: "The DiagnosticDescriptor should be internal and static.",
            category: "Syntax",
            defaultSeverity: DiagnosticSeverity.Error,
            isEnabledByDefault: true);
        #endregion


>>>>>>> a9e03341
        #region id rules
        public const string MissingId = "MetaAnalyzer001";
        internal static DiagnosticDescriptor MissingIdRule = new DiagnosticDescriptor(
            id: MissingId,
            title: "You are missing a diagnostic id",
            messageFormat: "You are missing a diagnostic id",
            category: "Syntax",
            defaultSeverity: DiagnosticSeverity.Error,
            isEnabledByDefault: true);
        #endregion

        #region Initialize rules
        public const string MissingInit = "MetaAnalyzer002";
        internal static DiagnosticDescriptor MissingInitRule = new DiagnosticDescriptor(
            id: MissingInit,
            title: "You are missing the required Initialize method",
            messageFormat: "You are missing the required Initialize method",
            category: "Syntax",
            defaultSeverity: DiagnosticSeverity.Error,
            isEnabledByDefault: true);

        public const string MissingRegisterStatement = "MetaAnalyzer003";
        internal static DiagnosticDescriptor MissingRegisterRule = new DiagnosticDescriptor(
            id: MissingRegisterStatement,
            title: "You need to register an action within the Initialize method",
            messageFormat: "You need to register an action within the Initialize method",
            category: "Syntax",
            defaultSeverity: DiagnosticSeverity.Error,
            isEnabledByDefault: true);

        public const string TooManyInitStatements = "MetaAnalyzer004";
        internal static DiagnosticDescriptor TooManyInitStatementsRule = new DiagnosticDescriptor(
            id: TooManyInitStatements,
            title: "Please only have one statement within Initiailize. You will only be registering one action.",
            messageFormat: "Please only have one statement within Initiailize. You will only be registering one action.",
            category: "Syntax",
            defaultSeverity: DiagnosticSeverity.Error,
            isEnabledByDefault: true);

        public const string IncorrectInitStatement = "MetaAnalyzer005";
        internal static DiagnosticDescriptor IncorrectInitStatementRule = new DiagnosticDescriptor(
            id: IncorrectInitStatement,
            title: "This statement needs to register for a supported action",
            messageFormat: "This statement needs to register for a supported action",
            category: "Syntax",
            defaultSeverity: DiagnosticSeverity.Error,
            isEnabledByDefault: true);

        public const string IncorrectInitSig = "MetaAnalyzer006";
        internal static DiagnosticDescriptor IncorrectInitSigRule = new DiagnosticDescriptor(
            id: IncorrectInitSig,
            title: "The signature for the Initialize method is incorrect",
            messageFormat: "The signature for the Initialize method is incorrect",
            category: "Syntax",
            defaultSeverity: DiagnosticSeverity.Error,
            isEnabledByDefault: true);
        #endregion

        #region SupportedDiagnostics rules
        public const string MissingSuppDiag = "MetaAnalyzer007";
        internal static DiagnosticDescriptor MissingSuppDiagRule = new DiagnosticDescriptor(
            id: MissingSuppDiag,
            title: "You are missing the required SupportedDiagnostics method",
            messageFormat: "You are missing the required SupportedDiagnostics method",
            category: "Syntax",
            defaultSeverity: DiagnosticSeverity.Error,
            isEnabledByDefault: true);

        public const string IncorrectSigSuppDiag = "MetaAnalyzer008";
        internal static DiagnosticDescriptor IncorrectSigSuppDiagRule = new DiagnosticDescriptor(
            id: IncorrectSigSuppDiag,
            title: "The signature of the SupportedDiagnostics property is incorrect",
            messageFormat: "The signature of the SupportedDiagnostics property is incorrect",
            category: "Syntax",
            defaultSeverity: DiagnosticSeverity.Error,
            isEnabledByDefault: true);

        public const string MissingAccessor = "MetaAnalyzer009";
        internal static DiagnosticDescriptor MissingAccessorRule = new DiagnosticDescriptor(
            id: MissingAccessor,
            title: "You are missing a get accessor in your SupportedDiagnostics property",
            messageFormat: "You are missing a get accessor in your SupportedDiagnostics property",
            category: "Syntax",
            defaultSeverity: DiagnosticSeverity.Error,
            isEnabledByDefault: true);

        public const string TooManyAccessors = "MetaAnalyzer010";
        internal static DiagnosticDescriptor TooManyAccessorsRule = new DiagnosticDescriptor(
            id: TooManyAccessors,
            title: "You only need a get accessor for this property",
            messageFormat: "You only need a get accessor for this property",
            category: "Syntax",
            defaultSeverity: DiagnosticSeverity.Error,
            isEnabledByDefault: true);

        public const string IncorrectAccessorReturn = "MetaAnalyzer011";
        internal static DiagnosticDescriptor IncorrectAccessorReturnRule = new DiagnosticDescriptor(
            id: IncorrectAccessorReturn,
            title: "The get accessor needs to return an ImmutableArray containing all of your DiagnosticDescriptor rules",
            messageFormat: "The get accessor needs to return an ImmutableArray containing all of your DiagnosticDescriptor rules",
            category: "Syntax",
            defaultSeverity: DiagnosticSeverity.Error,
            isEnabledByDefault: true);

        public const string SuppDiagReturnValue = "MetaAnalyzer012";
        internal static DiagnosticDescriptor SuppDiagReturnValueRule = new DiagnosticDescriptor(
            id: SuppDiagReturnValue,
            title: "You need to create an immutable array",
            messageFormat: "You need to create an immutable array",
            category: "Syntax",
            defaultSeverity: DiagnosticSeverity.Error,
            isEnabledByDefault: true);

        public const string SupportedRules = "MetaAnalyzer013";
        internal static DiagnosticDescriptor SupportedRulesRule = new DiagnosticDescriptor(
            id: SupportedRules,
            title: "The immutable array should contain every DiagnosticDescriptor rule that was created",
            messageFormat: "The immutable array should contain every DiagnosticDescriptor rule that was created",
            category: "Syntax",
            defaultSeverity: DiagnosticSeverity.Error,
            isEnabledByDefault: true);
        #endregion

        public override ImmutableArray<DiagnosticDescriptor> SupportedDiagnostics
        {
            get
            {
                return ImmutableArray.Create(MissingIdRule, 
                                             MissingInitRule, 
                                             MissingRegisterRule, 
                                             TooManyInitStatementsRule, 
                                             IncorrectInitStatementRule, 
                                             IncorrectInitSigRule,
<<<<<<< HEAD
                                             MissingSuppDiagRule,
                                             IncorrectSigSuppDiagRule,
                                             MissingAccessorRule,
                                             TooManyAccessorsRule,
                                             IncorrectAccessorReturnRule,
                                             SuppDiagReturnValueRule,
                                             SupportedRulesRule);
=======
                                             MissingIdDeclarationRule, 
                                             EnabledByDefaultErrorRule, 
                                             DefaultSeverityErrorRule, 
                                             InternalAndStaticErrorRule);
>>>>>>> a9e03341
            }
        }

        public override void Initialize(AnalysisContext context)
        {
            context.RegisterCompilationStartAction(SetupAnalysis);
        }

        private void SetupAnalysis(CompilationStartAnalysisContext context)
        {
            //information collector
            CompilationAnalyzer compilationAnalyzer = new CompilationAnalyzer();

            context.RegisterSymbolAction(compilationAnalyzer.AddClass, SymbolKind.NamedType);
            context.RegisterSymbolAction(compilationAnalyzer.AddMethod, SymbolKind.Method);
            context.RegisterSymbolAction(compilationAnalyzer.AddField, SymbolKind.Field);
            context.RegisterSymbolAction(compilationAnalyzer.AddProperty, SymbolKind.Property);

            context.RegisterCompilationEndAction(compilationAnalyzer.ReportCompilationEndDiagnostics);
        }

        class CompilationAnalyzer
        {
            private List<IMethodSymbol> _analyzerMethodSymbols = new List<IMethodSymbol>();
            private List<IPropertySymbol> _analyzerPropertySymbols = new List<IPropertySymbol>();
            private List<IFieldSymbol> _analyzerFieldSymbols = new List<IFieldSymbol>();
            private List<INamedTypeSymbol> _otherClassSymbols = new List<INamedTypeSymbol>();
            private IMethodSymbol _initializeSymbol = null;
            private IPropertySymbol _propertySymbol = null; 
            private INamedTypeSymbol _analyzerClassSymbol = null;
            private Dictionary<string, string> _branchesDict = new Dictionary<string, string>();

            internal void ReportCompilationEndDiagnostics(CompilationAnalysisContext context)
            {
                //supported main branches for tutorial
                _branchesDict.Add("RegisterSyntaxNodeAction", "SyntaxNode");

                //supported sub-branches for tutorial
                List<string> allowedKinds = new List<string>();
                allowedKinds.Add("IfStatement");

                if (_analyzerClassSymbol == null)
                {
                    return;
                }

                //gather initialize info
                List<object> registerInfo = CheckInitialize(context);
                if (registerInfo == null)
                {
                    return;
                }
                var registerSymbol = (IMethodSymbol)registerInfo[0];
                if (registerSymbol == null)
                {
                    return;
                }
                var registerArgs = (List<ISymbol>)registerInfo[1];
                if (registerArgs == null)
                {
                    return;
                }
                if (registerArgs.Count == 0)
                {
                    return;
                }
                if (registerArgs.Count > 0)
                {
                    if (registerArgs[0] != null)
                    {
                        var analysisMethodSymbol = (IMethodSymbol)registerArgs[0];
                    }
                }
                IFieldSymbol kind = null;
                if (registerArgs.Count > 1)
                {
                    kind = (IFieldSymbol)registerArgs[1];
                }

                var invocationExpression = (InvocationExpressionSyntax)registerInfo[2];
                if (invocationExpression == null)
                {
                    return;
                }
                //interpret initialize info
                if (_branchesDict.ContainsKey(registerSymbol.Name))
                {
                    string kindName = null;
                    if (kind != null)
                    {
                        kindName = kind.Name;
                    }

                    if (kindName == null || allowedKinds.Contains(kindName))
                    {
                        //look for and interpret id fields
                        List<string> idNames = CheckIds(_branchesDict[registerSymbol.Name], kindName, context);
                        if (idNames.Count > 0)
                        {
                            //look for and interpret rule fields
                            List<string> ruleNames = CheckRules(idNames, _branchesDict[registerSymbol.Name], kindName, context);

                            if (ruleNames.Count > 0)
                            {
                                //look for and interpret SupportedDiagnostics property
                               bool supportedDiagnosticsCorrect = CheckSupportedDiagnostics(ruleNames, context);

                                if (supportedDiagnosticsCorrect)
                                {
                                    //check the SyntaxNode, Symbol, Compilation, CodeBlock, etc analysis method(s)
                                    bool analysisCorrect = CheckAnalysis(_branchesDict[registerSymbol.Name], kindName, ruleNames, context);
                                    if (analysisCorrect)
                                    {
                                        //diagnostic to go to code fix
                                    }
                                    else
                                    {
                                        //diagnostic
                                    }
                                }
                                else
                                {
                                    return;
                                }
                            }
                            else
                            {
                                //diagnostic
                            }
                        }
                        else
                        {
                            // diagnostic for missing id names
                           var analyzerClassSyntax = _analyzerClassSymbol.DeclaringSyntaxReferences[0].GetSyntax() as ClassDeclarationSyntax;
                           ReportDiagnostic(context, MissingIdRule, analyzerClassSyntax.Identifier.GetLocation(), MissingIdRule.MessageFormat);
                        }
                    }
                    else
                    {
                        ReportDiagnostic(context, IncorrectInitStatementRule, invocationExpression.GetLocation(), IncorrectInitStatementRule.MessageFormat);
                    }
                }
                else
                {
                    return;
                }
            }

            internal bool CheckAnalysis(string branch, string kind, List<string> ruleNames, CompilationAnalysisContext context)
            {
                throw new NotImplementedException();
            }

            //returns a boolean based on whether or not the SupportedDiagnostics property is correct
            internal bool CheckSupportedDiagnostics(List<string> ruleNames, CompilationAnalysisContext context)
            {
                var propertyDeclaration = SuppDiagPropertySymbol(context);
                if (propertyDeclaration == null)
                {
                    return false;
                }

                SyntaxList<StatementSyntax> statements = SuppDiagAccessor(context, propertyDeclaration);

                if (statements.Count == 0)
                {
                    ReportDiagnostic(context, IncorrectAccessorReturnRule, propertyDeclaration.GetLocation(), IncorrectAccessorReturnRule.MessageFormat);
                    return false;
                }

                var getAccessorKeywordLocation = propertyDeclaration.AccessorList.Accessors.First().GetLocation();

                IEnumerable<ReturnStatementSyntax> returnStatements = statements.OfType<ReturnStatementSyntax>();
                if (returnStatements.Count() == 0)
                {
                    ReportDiagnostic(context, IncorrectAccessorReturnRule, getAccessorKeywordLocation, IncorrectAccessorReturnRule.MessageFormat);
                    return false;
                }

                ReturnStatementSyntax returnStatement = returnStatements.First();
                if (returnStatement == null)
                {
                    ReportDiagnostic(context, IncorrectAccessorReturnRule, getAccessorKeywordLocation, IncorrectAccessorReturnRule.MessageFormat);
                    return false;
                }

                var returnExpression = returnStatement.Expression;
                if (returnExpression == null)
                {
                    ReportDiagnostic(context, IncorrectAccessorReturnRule, getAccessorKeywordLocation, IncorrectAccessorReturnRule.MessageFormat);
                    return false;
                }

                if (returnExpression is InvocationExpressionSyntax)
                {
                    var valueClause = returnExpression as InvocationExpressionSyntax;
                    var returnDeclaration = returnStatement as ReturnStatementSyntax;
                    SuppDiagReturnCheck(context, valueClause, returnDeclaration.GetLocation(), ruleNames);
                }
                else if (returnExpression is IdentifierNameSyntax)
                {
                    SymbolInfo returnSymbolInfo = context.Compilation.GetSemanticModel(returnStatement.SyntaxTree).GetSymbolInfo(returnExpression as IdentifierNameSyntax);
                    List<object> symbolResult = SuppDiagReturnSymbol(context, returnSymbolInfo, getAccessorKeywordLocation);
                    if (symbolResult.Count == 0)
                    {
                        return false;
                    }

                    InvocationExpressionSyntax valueClause = symbolResult[0] as InvocationExpressionSyntax;
                    VariableDeclaratorSyntax returnDeclaration = symbolResult[1] as VariableDeclaratorSyntax;
                    SuppDiagReturnCheck(context, valueClause, returnDeclaration.GetLocation(), ruleNames);
                }
                else
                {
                    ReportDiagnostic(context, IncorrectAccessorReturnRule, getAccessorKeywordLocation, IncorrectAccessorReturnRule.MessageFormat);
                    return false;
                }

                return true;

            }

<<<<<<< HEAD
            #region CheckSupportedDiagnostics helpers
            internal PropertyDeclarationSyntax SuppDiagPropertySymbol(CompilationAnalysisContext context)
            {
                if (_propertySymbol == null)
                {
                    ReportDiagnostic(context, MissingSuppDiagRule, _analyzerClassSymbol.Locations[0], MissingSuppDiagRule.MessageFormat);
                    return null;
                }

                if (_propertySymbol.Name != "SupportedDiagnostics" || _propertySymbol.DeclaredAccessibility != Accessibility.Public ||
                    !_propertySymbol.IsOverride || _propertySymbol.OverriddenProperty.Name != "Microsoft.CodeAnalysis.Diagnostics.DiagnosticAnalyzer.SupportedDiagnostics")
                {
                    ReportDiagnostic(context, IncorrectSigSuppDiagRule, _propertySymbol.Locations[0], IncorrectSigSuppDiagRule.MessageFormat);
                    return null;
                }

                return _propertySymbol.DeclaringSyntaxReferences[0].GetSyntax() as PropertyDeclarationSyntax;
            }

            internal SyntaxList<StatementSyntax> SuppDiagAccessor(CompilationAnalysisContext context, PropertyDeclarationSyntax propertyDeclaration)
            {
                SyntaxList<StatementSyntax> emptyResult = new SyntaxList<StatementSyntax>();

                AccessorListSyntax accessorList = propertyDeclaration.AccessorList;
                if (accessorList == null)
                {
                    return emptyResult;
                }

                SyntaxList<AccessorDeclarationSyntax> accessors = accessorList.Accessors;
                if (accessors == null || accessors.Count == 0)
                {
                    ReportDiagnostic(context, MissingAccessorRule, propertyDeclaration.GetLocation(), MissingAccessorRule.MessageFormat);
                    return emptyResult;
                }
                if (accessors.Count > 1)
                {
                    ReportDiagnostic(context, TooManyAccessorsRule, accessorList.GetLocation(), TooManyAccessorsRule.MessageFormat);
                    return emptyResult;
                }

                var getAccessor = accessors.First() as AccessorDeclarationSyntax;
                if (getAccessor == null || getAccessor.Keyword.Kind() != SyntaxKind.GetKeyword)
                {
                    ReportDiagnostic(context, MissingAccessorRule, propertyDeclaration.GetLocation(), MissingAccessorRule.MessageFormat);
                    return emptyResult;
                }

                var accessorBody = getAccessor.Body as BlockSyntax;
                if (accessorBody == null)
                {
                    ReportDiagnostic(context, IncorrectAccessorReturnRule, getAccessor.Keyword.GetLocation(), IncorrectAccessorReturnRule.MessageFormat);
                    return emptyResult;
                }

                return accessorBody.Statements;
            }

            internal void SuppDiagReturnCheck(CompilationAnalysisContext context, InvocationExpressionSyntax valueClause, Location returnDeclarationLocation, List<string> ruleNames)
            {
                if (valueClause == null)
                {
                    ReportDiagnostic(context, IncorrectAccessorReturnRule, returnDeclarationLocation, IncorrectAccessorReturnRule.MessageFormat);
                    return;
                }

                var valueExpression = valueClause.Expression as MemberAccessExpressionSyntax;
                if (valueExpression == null)
                {
                    ReportDiagnostic(context, IncorrectAccessorReturnRule, returnDeclarationLocation, IncorrectAccessorReturnRule.MessageFormat);
                    return;
                }

                if (valueExpression.ToString() != "ImmutableArray.Create")
                {
                    ReportDiagnostic(context, SuppDiagReturnValueRule, returnDeclarationLocation, SuppDiagReturnValueRule.MessageFormat);
                    return;
                }

                var valueArguments = valueClause.ArgumentList as ArgumentListSyntax;
                if (valueArguments == null)
                {
                    return;
                }

                SeparatedSyntaxList<ArgumentSyntax> valueArgs = valueArguments.Arguments;
                if (valueArgs == null)
                {
                    return;
                }

                foreach (ArgumentSyntax arg in valueArgs)
                {
                    if (ruleNames.Count == 0)
                    {
                        ReportDiagnostic(context, SupportedRulesRule, valueExpression.GetLocation(), SupportedRulesRule.MessageFormat);
                        return;
                    }
                    if (ruleNames.Contains(arg.ToString()))
                    {
                        ruleNames.Remove(arg.ToString());
                    }
                }
            }

            internal List<object> SuppDiagReturnSymbol(CompilationAnalysisContext context, SymbolInfo returnSymbolInfo, Location getAccessorKeywordLocation)
            {
                List<object> result = new List<object>();

                ILocalSymbol returnSymbol = null;
                if (returnSymbolInfo.CandidateSymbols.Count() == 0)
                {
                    returnSymbol = returnSymbolInfo.Symbol as ILocalSymbol;
                }
                else
                {
                    returnSymbol = returnSymbolInfo.CandidateSymbols[0] as ILocalSymbol;
                }

                if (returnSymbol == null)
                {
                    ReportDiagnostic(context, IncorrectAccessorReturnRule, getAccessorKeywordLocation, IncorrectAccessorReturnRule.MessageFormat);
                    return result;
                }

                if (returnSymbol.Type.Name != "System.Collections.Immutable.ImmutableArray<Microsoft.CodeAnalysis.DiagnosticDescriptor>")
                {
                    ReportDiagnostic(context, IncorrectAccessorReturnRule, returnSymbol.Locations[0], IncorrectAccessorReturnRule.MessageFormat);
                    return result;
                }

                var returnDeclaration = returnSymbol.DeclaringSyntaxReferences[0].GetSyntax() as VariableDeclaratorSyntax;
                if (returnDeclaration == null)
                {
                    ReportDiagnostic(context, IncorrectAccessorReturnRule, returnSymbol.Locations[0], IncorrectAccessorReturnRule.MessageFormat);
                    return result;
                }

                var equalsValueClause = returnDeclaration.Initializer as EqualsValueClauseSyntax;
                if (equalsValueClause == null)
                {
                    ReportDiagnostic(context, IncorrectAccessorReturnRule, returnDeclaration.GetLocation(), IncorrectAccessorReturnRule.MessageFormat);
                    return result;
                }

                var valueClause = equalsValueClause.Value as InvocationExpressionSyntax;

                result.Add(valueClause);
                result.Add(returnDeclaration);
                return result;
            }
            #endregion

            //returns a list of rule names
            internal List<string> CheckRules(List<string> idNames, string branch, string kind, CompilationAnalysisContext context)
            {
                throw new NotImplementedException();
=======
            //returns a list of rule names
            internal List<string> CheckRules(List<string> idNames, string branch, string kind, CompilationAnalysisContext context)
            {
                List<string> ruleNames = new List<string>();

                foreach (var fieldSymbol in _analyzerFieldSymbols)
                {
                    if (fieldSymbol.Type.MetadataName == "DiagnosticDescriptor")
                    {
                        if (fieldSymbol.DeclaredAccessibility != Accessibility.Internal || !fieldSymbol.IsStatic)
                        {
                            ReportDiagnostic(context, InternalAndStaticErrorRule, fieldSymbol.Locations[0], InternalAndStaticErrorRule.MessageFormat);
                            return ruleNames;
                        }

                        var declaratorSyntax = fieldSymbol.DeclaringSyntaxReferences[0].GetSyntax() as VariableDeclaratorSyntax;
                        var objectCreationSyntax = declaratorSyntax.Initializer.Value as ObjectCreationExpressionSyntax;
                        var ruleArgumentList = objectCreationSyntax.ArgumentList;

                        for (int i = 0; i < ruleArgumentList.Arguments.Count; i++)
                        {
                            var currentArg = ruleArgumentList.Arguments[i];
                            string currentArgName = currentArg.NameColon.Name.Identifier.Text;

                            if (currentArgName == "isEnabledByDefault" && currentArg.Expression.ToString() != "true")
                            {
                                ReportDiagnostic(context, EnabledByDefaultErrorRule, currentArg.Expression.GetLocation(), EnabledByDefaultErrorRule.MessageFormat);
                                return ruleNames;
                            }
                            else if (currentArgName == "defaultSeverity")
                            {
                                var memberAccessExpr = currentArg.Expression as MemberAccessExpressionSyntax;
                                string identifierExpr = memberAccessExpr.Expression.ToString();
                                string identifierName = memberAccessExpr.Name.Identifier.Text;

                                if (identifierExpr != "DiagnosticSeverity" && (identifierName != "Warning" || identifierName != "Error" || identifierName != "Hidden" || identifierName != "Info"))
                                {
                                    ReportDiagnostic(context, DefaultSeverityErrorRule, currentArg.Expression.GetLocation(), DefaultSeverityErrorRule.MessageFormat);
                                    return ruleNames;
                                }
                            }
                            else if (currentArgName == "id")
                            {
                                var foundId = currentArg.Expression.ToString();
                                var foundRule = fieldSymbol.Name.ToString();
                                
                                bool ruleIdFound = false;

                                foreach (string idName in idNames)
                                {
                                    if (idName == foundId)
                                    {
                                        ruleNames.Add(foundRule);
                                        ruleIdFound = true;
                                    }
                                }

                                if (!ruleIdFound)
                                {
                                    ReportDiagnostic(context, MissingIdDeclarationRule, currentArg.Expression.GetLocation(), MissingIdDeclarationRule.MessageFormat);
                                    List<string> emptyRuleNames = new List<string>();
                                    return emptyRuleNames;
                                }
                            }
                        }
                    }
                }
                return ruleNames;

>>>>>>> a9e03341
            }

            //returns a list of id names, empty if none found
            internal List<string> CheckIds(string branch, string kind, CompilationAnalysisContext context)
            {
                List<string> idNames = new List<string>();
                foreach (IFieldSymbol field in _analyzerFieldSymbols)
                {
                    if (field.IsConst && field.IsStatic && field.DeclaredAccessibility == Accessibility.Public && field.Type.SpecialType == SpecialType.System_String)
                    {
                        if (field.Name == null)
                        {
                            continue;
                        }
                        idNames.Add(field.Name);
                    }
                }
                return idNames;
            }

            //returns a symbol for the register call, and a list of the arguments
            //assumes that there is only one thing registered
            internal List<object> CheckInitialize(CompilationAnalysisContext context)
            {
                //default values for returning
                IMethodSymbol registerCall = null;
                List<ISymbol> registerArgs = new List<ISymbol>();
                InvocationExpressionSyntax invocExpr = null;
                
                if (_initializeSymbol == null)
                {
                    //the initialize method was not found
                    ReportDiagnostic(context, MissingInitRule, _analyzerClassSymbol.Locations[0], MissingInitRule.MessageFormat);
                    return new List<object>(new object[] { registerCall, registerArgs });
                }
                else
                {
                    //checking method signature
                    var codeBlock = InitializeOverview(context) as BlockSyntax;
                    if (codeBlock == null)
                    {
                        return new List<object>(new object[] { registerCall, registerArgs, invocExpr });
                    }

                    SyntaxList<StatementSyntax> statements = codeBlock.Statements;
                    if (statements.Count == 0)
                    {
                        //no statements inside initiailize
                        ReportDiagnostic(context, MissingRegisterRule, _initializeSymbol.Locations[0], MissingRegisterRule.MessageFormat);
                        return new List<object>(new object[] { registerCall, registerArgs, invocExpr });
                    }
                    else if (statements.Count > 1)
                    {
                        //too many statements inside initialize
                        ReportDiagnostic(context, TooManyInitStatementsRule, statements[0].GetLocation(), TooManyInitStatementsRule.MessageFormat);
                        return new List<object>(new object[] { registerCall, registerArgs, invocExpr });
                    }
                    else
                    {
                        //only one statement inside initialize
                        List<object> bodyResults = InitializeBody(context, statements);
                        if (bodyResults == null)
                        {
                            return new List<object>(new object[] { registerCall, registerArgs, invocExpr });
                        }
                        var invocationExpr = bodyResults[0] as InvocationExpressionSyntax;
                        var memberExpr = bodyResults[1] as MemberAccessExpressionSyntax;
                        invocExpr = invocationExpr;

                        if (context.Compilation.GetSemanticModel(invocationExpr.SyntaxTree).GetSymbolInfo(memberExpr).CandidateSymbols.Count() == 0)
                        {
                            registerCall = context.Compilation.GetSemanticModel(memberExpr.SyntaxTree).GetSymbolInfo(memberExpr).Symbol as IMethodSymbol;
                        }
                        else
                        {
                            registerCall = context.Compilation.GetSemanticModel(memberExpr.SyntaxTree).GetSymbolInfo(memberExpr).CandidateSymbols[0] as IMethodSymbol;
                        }

                        if (registerCall == null)
                        {
                            return new List<object>(new object[] { registerCall, registerArgs });
                        }

                        SeparatedSyntaxList<ArgumentSyntax> arguments = invocationExpr.ArgumentList.Arguments;
                        if (arguments == null)
                        {
                            ReportDiagnostic(context, IncorrectInitStatementRule, memberExpr.GetLocation(), IncorrectInitStatementRule.MessageFormat);
                            return new List<object>(new object[] { registerCall, registerArgs, invocExpr });
                        }
                        if (arguments.Count() > 0)
                        {
                            IMethodSymbol actionSymbol = context.Compilation.GetSemanticModel(invocationExpr.SyntaxTree).GetSymbolInfo(arguments[0].Expression).Symbol as IMethodSymbol;
                            registerArgs.Add(actionSymbol);

                            if (arguments.Count() > 1)
                            {
                                IFieldSymbol kindSymbol = context.Compilation.GetSemanticModel(invocationExpr.SyntaxTree).GetSymbolInfo(arguments[1].Expression).Symbol as IFieldSymbol;
                                if (kindSymbol == null)
                                {
                                    return new List<object>(new object[] { registerCall, registerArgs, invocExpr });
                                }
                                else
                                {
                                    registerArgs.Add(kindSymbol);
                                }
                            }
                        }
                    }
                }

                return new List<object>(new object[] { registerCall, registerArgs, invocExpr });
            }

            #region CheckInitialize helpers
            internal BlockSyntax InitializeOverview(CompilationAnalysisContext context)
            {
                ImmutableArray<IParameterSymbol> parameters = _initializeSymbol.Parameters;
                if (parameters.Count() != 1 || parameters[0].Type != context.Compilation.GetTypeByMetadataName("Microsoft.CodeAnalysis.Diagnostics.AnalysisContext") || parameters[0].Name != "context" || _initializeSymbol.DeclaredAccessibility != Accessibility.Public || !_initializeSymbol.IsOverride || !_initializeSymbol.ReturnsVoid)
                {
                    ReportDiagnostic(context, IncorrectInitSigRule, _initializeSymbol.Locations[0], MissingInitRule.MessageFormat);
                    return null;
                }

                //looking at the contents of the initialize method
                var initializeMethod = _initializeSymbol.DeclaringSyntaxReferences[0].GetSyntax() as MethodDeclarationSyntax;
                if (initializeMethod == null)
                {
                    return null;
                }

                var codeBlock = initializeMethod.Body as BlockSyntax;
                if (codeBlock == null)
                {
                    return null;
                }

                return codeBlock;
            }

            internal List<object> InitializeBody(CompilationAnalysisContext context, SyntaxList<StatementSyntax> statements)
            {
                var statement = statements[0] as ExpressionStatementSyntax;
                if (statement == null)
                {
                    ReportDiagnostic(context, IncorrectInitStatementRule, statements[0].GetLocation(), IncorrectInitStatementRule.MessageFormat);
                    return null;
                }

                var invocationExpr = statement.Expression as InvocationExpressionSyntax;
                if (invocationExpr == null)
                {
                    ReportDiagnostic(context, IncorrectInitStatementRule, statement.GetLocation(), IncorrectInitStatementRule.MessageFormat);
                    return null;
                }

                var memberExpr = invocationExpr.Expression as MemberAccessExpressionSyntax;
                if (memberExpr == null)
                {
                    ReportDiagnostic(context, IncorrectInitStatementRule, invocationExpr.GetLocation(), IncorrectInitStatementRule.MessageFormat);
                    return null;
                }

                var memberExprContext = memberExpr.Expression as IdentifierNameSyntax;
                if (memberExprContext == null)
                {
                    ReportDiagnostic(context, IncorrectInitStatementRule, memberExpr.GetLocation(), IncorrectInitStatementRule.MessageFormat);
                    return null;
                }
                if (memberExprContext.Identifier.Text != "context")
                {
                    ReportDiagnostic(context, IncorrectInitStatementRule, memberExprContext.GetLocation(), IncorrectInitStatementRule.MessageFormat);
                    return null;
                }

                var memberExprRegister = memberExpr.Name as IdentifierNameSyntax;
                if (memberExprRegister == null)
                {
                    ReportDiagnostic(context, IncorrectInitStatementRule, memberExpr.GetLocation(), IncorrectInitStatementRule.MessageFormat);
                    return null;
                }
                if (!_branchesDict.ContainsKey(memberExprRegister.ToString()))
                {
                    ReportDiagnostic(context, IncorrectInitStatementRule, memberExprRegister.GetLocation(), IncorrectInitStatementRule.MessageFormat);
                    return null;
                }

                return new List<object>(new object[] { invocationExpr, memberExpr });
            }
            #endregion

            #region symbol collectors
            internal void AddMethod(SymbolAnalysisContext context)
            {
                var sym = (IMethodSymbol)context.Symbol;

                if (sym == null)
                {
                    return;
                }
                if (sym.ContainingType == null)
                {
                    return;
                }
                if (sym.ContainingType.BaseType == null)
                {
                    return;
                }
                if (sym.ContainingType.BaseType != context.Compilation.GetTypeByMetadataName("Microsoft.CodeAnalysis.Diagnostics.DiagnosticAnalyzer"))
                {
                    return;
                }
                if (_analyzerMethodSymbols.Contains(sym))
                {
                    return;
                }

                if (sym.Name == "Initialize")
                {
                    _initializeSymbol = sym;
                    return;
                }

                _analyzerMethodSymbols.Add(sym);
            }

            internal void AddProperty(SymbolAnalysisContext context)
            {
                var sym = (IPropertySymbol)context.Symbol;

                if (sym == null)
                {
                    return;
                }
                if (sym.ContainingType == null)
                {
                    return;
                }
                if (sym.ContainingType.BaseType == null)
                {
                    return;
                }
                if (sym.ContainingType.BaseType != context.Compilation.GetTypeByMetadataName("Microsoft.CodeAnalysis.Diagnostics.DiagnosticAnalyzer"))
                {
                    return;
                }
                if (_analyzerPropertySymbols.Contains(sym))
                {
                    return;
                }

                if (sym.Name == "SupportedDiagnostics")
                {
                    _propertySymbol = sym;
                    return;
                }

                _analyzerPropertySymbols.Add(sym);
            }

            internal void AddField(SymbolAnalysisContext context)
            {
                var sym = (IFieldSymbol)context.Symbol;

                if (sym == null)
                {
                    return;
                }
                if (sym.ContainingType == null)
                {
                    return;
                }
                if (sym.ContainingType.BaseType == null)
                {
                    return;
                }
                if (sym.ContainingType.BaseType != context.Compilation.GetTypeByMetadataName("Microsoft.CodeAnalysis.Diagnostics.DiagnosticAnalyzer"))
                {
                    return;
                }
                if (_analyzerFieldSymbols.Contains(sym))
                {
                    return;
                }

                _analyzerFieldSymbols.Add(sym);
            }

            internal void AddClass(SymbolAnalysisContext context)
            {
                var sym = (INamedTypeSymbol)context.Symbol;

                if (sym == null)
                {
                    return;
                }
                if (sym.BaseType == null)
                {
                    return;
                }
                if (sym.BaseType != context.Compilation.GetTypeByMetadataName("Microsoft.CodeAnalysis.Diagnostics.DiagnosticAnalyzer"))
                {
                    if (sym.ContainingType == null)
                    {
                        return;
                    }
                    if (sym.ContainingType.BaseType == null)
                    {
                        return;
                    }
                    if (sym.ContainingType.BaseType == context.Compilation.GetTypeByMetadataName("Microsoft.CodeAnalysis.Diagnostics.DiagnosticAnalyzer"))
                    {
                        if (_otherClassSymbols.Contains(sym))
                        {
                            return;
                        }
                        else
                        {
                            _otherClassSymbols.Add(sym);
                            return;
                        }
                    }
                    else
                    {
                        return;
                    }
                }

                _analyzerClassSymbol = sym;
            }
            #endregion

            internal void ClearState()
            {
                _analyzerClassSymbol = null;
                _analyzerFieldSymbols = new List<IFieldSymbol>();
                _analyzerMethodSymbols = new List<IMethodSymbol>();
                _analyzerPropertySymbols = new List<IPropertySymbol>();
            }

            public static void ReportDiagnostic(CompilationAnalysisContext context, DiagnosticDescriptor rule, Location location, params object[] messageArgs)
            {
                Diagnostic diagnostic = Diagnostic.Create(rule, location, messageArgs);
                context.ReportDiagnostic(diagnostic);
            }
        }
    }
}<|MERGE_RESOLUTION|>--- conflicted
+++ resolved
@@ -14,9 +14,6 @@
     [DiagnosticAnalyzer(LanguageNames.CSharp)]
     public class MetaCompilationAnalyzer : DiagnosticAnalyzer
     {
-<<<<<<< HEAD
-=======
-
         #region rule rules
 
         public const string MissingIdDeclaration = "MetaAnalyzer017";
@@ -56,8 +53,6 @@
             isEnabledByDefault: true);
         #endregion
 
-
->>>>>>> a9e03341
         #region id rules
         public const string MissingId = "MetaAnalyzer001";
         internal static DiagnosticDescriptor MissingIdRule = new DiagnosticDescriptor(
@@ -191,20 +186,17 @@
                                              TooManyInitStatementsRule, 
                                              IncorrectInitStatementRule, 
                                              IncorrectInitSigRule,
-<<<<<<< HEAD
                                              MissingSuppDiagRule,
                                              IncorrectSigSuppDiagRule,
                                              MissingAccessorRule,
                                              TooManyAccessorsRule,
                                              IncorrectAccessorReturnRule,
                                              SuppDiagReturnValueRule,
-                                             SupportedRulesRule);
-=======
+                                             SupportedRulesRule,
                                              MissingIdDeclarationRule, 
                                              EnabledByDefaultErrorRule, 
                                              DefaultSeverityErrorRule, 
                                              InternalAndStaticErrorRule);
->>>>>>> a9e03341
             }
         }
 
@@ -427,7 +419,6 @@
 
             }
 
-<<<<<<< HEAD
             #region CheckSupportedDiagnostics helpers
             internal PropertyDeclarationSyntax SuppDiagPropertySymbol(CompilationAnalysisContext context)
             {
@@ -581,11 +572,6 @@
             }
             #endregion
 
-            //returns a list of rule names
-            internal List<string> CheckRules(List<string> idNames, string branch, string kind, CompilationAnalysisContext context)
-            {
-                throw new NotImplementedException();
-=======
             //returns a list of rule names
             internal List<string> CheckRules(List<string> idNames, string branch, string kind, CompilationAnalysisContext context)
             {
@@ -654,8 +640,6 @@
                     }
                 }
                 return ruleNames;
-
->>>>>>> a9e03341
             }
 
             //returns a list of id names, empty if none found
